import type { Metadata } from "next"
import { notFound } from "next/navigation"
import type { Id } from "../../../../convex/_generated/dataModel"
import { ChatInterface } from "../../../components/chat/ChatInterface"

export const metadata: Metadata = {
  title: "Chat Thread - Lightfast",
  description: "Continue your AI conversation.",
  robots: {
    index: false,
    follow: false,
  },
}

interface ChatThreadPageProps {
  params: Promise<{
    threadId: string
  }>
}

// Server component for specific thread - auth handled by layout
export default async function ChatThreadPage({ params }: ChatThreadPageProps) {
<<<<<<< HEAD
  // Authentication is now handled by middleware

=======
>>>>>>> acf6e6cf
  // Await params in Next.js 15
  const { threadId: threadIdString } = await params

  // Validate threadId format (basic check)
  const threadId = threadIdString as Id<"threads">
  if (!threadId) {
    notFound()
  }

  // Pass minimal data to client component - let client-side queries handle real data
  return <ChatInterface />
}<|MERGE_RESOLUTION|>--- conflicted
+++ resolved
@@ -20,11 +20,8 @@
 
 // Server component for specific thread - auth handled by layout
 export default async function ChatThreadPage({ params }: ChatThreadPageProps) {
-<<<<<<< HEAD
   // Authentication is now handled by middleware
 
-=======
->>>>>>> acf6e6cf
   // Await params in Next.js 15
   const { threadId: threadIdString } = await params
 
