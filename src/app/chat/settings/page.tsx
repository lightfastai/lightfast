import { SettingsContent } from "@/components/settings/SettingsContent"
import { getAuthToken } from "@/lib/auth"
import { preloadQuery } from "convex/nextjs"
import type { Metadata } from "next"
import { Suspense } from "react"
import { api } from "../../../../convex/_generated/api"

export const metadata: Metadata = {
  title: "Settings",
  description: "Manage your account settings and preferences.",
  robots: {
    index: false,
    follow: false,
  },
}

export default async function SettingsPage() {
  return (
<<<<<<< HEAD
    <div className="h-full overflow-y-auto">
      <div className="container max-w-4xl mx-auto p-6">
=======
    <div className="h-full overflow-y-auto overscroll-contain">
      <div className="container max-w-4xl mx-auto p-6 pb-20">
>>>>>>> bcf56948
        <Suspense fallback={<SettingsSkeleton />}>
          <SettingsPageWithData />
        </Suspense>
      </div>
    </div>
  )
}

async function SettingsPageWithData() {
  // Get authentication token for server-side requests
  const token = await getAuthToken()

  // Middleware ensures authentication, so token should exist
  if (!token) {
    return <SettingsError />
  }

  // Preload both user data and settings for instant tab switching
  const [preloadedUser, preloadedUserSettings] = await Promise.all([
    preloadQuery(api.users.current, {}, { token }),
    preloadQuery(api.userSettings.getUserSettings, {}, { token }),
  ])

  // Pass preloaded data to unified settings component
  return (
    <SettingsContent
      preloadedUser={preloadedUser}
      preloadedUserSettings={preloadedUserSettings}
    />
  )
}

// Helper for skeleton row
function SkeletonRow({ controlWidth = "w-48" }: { controlWidth?: string }) {
  return (
    <div className="flex items-center justify-between py-4">
      <div className="flex-1 space-y-2">
        <div className="h-4 w-24 animate-pulse rounded bg-muted" />
        <div className="h-4 w-40 animate-pulse rounded bg-muted" />
      </div>
      <div className={`h-10 ${controlWidth} animate-pulse rounded bg-muted`} />
    </div>
  )
}

// Loading skeleton for settings
function SettingsSkeleton() {
  return (
    <div className="space-y-8 sm:space-y-12">
      {/* User Settings Skeleton */}
      <div>
        <div className="h-7 w-48 animate-pulse rounded bg-muted" />
        <div className="mt-6 divide-y divide-border">
          {/* Profile Picture Row */}
          <div className="flex items-center justify-between py-4">
            <div className="flex-1 space-y-2">
              <div className="h-4 w-24 animate-pulse rounded bg-muted" />
              <div className="h-4 w-40 animate-pulse rounded bg-muted" />
            </div>
            <div className="h-10 w-10 animate-pulse rounded-full bg-muted" />
          </div>
          <SkeletonRow controlWidth="w-64" />
          <SkeletonRow controlWidth="w-32" />
        </div>
      </div>

      {/* API Keys Skeleton */}
      <div>
        <div className="flex items-center space-x-2">
          <div className="h-7 w-32 animate-pulse rounded bg-muted" />
          <div className="h-5 w-12 animate-pulse rounded bg-muted" />
        </div>
        <div className="mt-6 divide-y divide-border">
          <SkeletonRow controlWidth="w-[22rem]" />
          <SkeletonRow controlWidth="w-[22rem]" />
          <SkeletonRow controlWidth="w-[22rem]" />
        </div>
      </div>
    </div>
  )
}

// Error state
function SettingsError() {
  return (
    <div className="space-y-4 text-center">
      <h2 className="text-2xl font-bold tracking-tight">Error</h2>
      <div className="rounded-lg border border-destructive/50 bg-destructive/10 p-4 text-destructive sm:p-6">
        <p className="font-medium">Unable to load settings</p>
        <p className="text-sm">
          Something went wrong. Please try refreshing the page.
        </p>
      </div>
    </div>
  )
}<|MERGE_RESOLUTION|>--- conflicted
+++ resolved
@@ -16,13 +16,8 @@
 
 export default async function SettingsPage() {
   return (
-<<<<<<< HEAD
-    <div className="h-full overflow-y-auto">
-      <div className="container max-w-4xl mx-auto p-6">
-=======
     <div className="h-full overflow-y-auto overscroll-contain">
       <div className="container max-w-4xl mx-auto p-6 pb-20">
->>>>>>> bcf56948
         <Suspense fallback={<SettingsSkeleton />}>
           <SettingsPageWithData />
         </Suspense>
