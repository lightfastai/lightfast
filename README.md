--- conflicted
+++ resolved
@@ -1,12 +1,11 @@
 # Lightfast
 
 [![License: Apache-2.0](https://img.shields.io/badge/License-Apache%202.0-blue.svg)](LICENSE)
-<<<<<<< HEAD
 [![License: FSL-1.1](https://img.shields.io/badge/License-FSL--1.1-orange.svg)](LICENSE-FSL.md)
 [![npm version](https://img.shields.io/npm/v/lightfast.svg)](https://www.npmjs.com/package/lightfast)
 [![TypeScript](https://img.shields.io/badge/TypeScript-5.0+-blue.svg)](https://www.typescriptlang.org/)
+[![CI Status](https://github.com/lightfastai/lightfast/actions/workflows/ci.yml/badge.svg)](https://github.com/lightfastai/lightfast/actions/workflows/ci.yml)
 [![GitHub stars](https://img.shields.io/github/stars/lightfastai/lightfast)](https://github.com/lightfastai/lightfast/stargazers)
-[![CI Status](https://github.com/lightfastai/lightfast/actions/workflows/ci.yml/badge.svg)](https://github.com/lightfastai/lightfast/actions/workflows/ci.yml)
 
 **The memory layer for software teams.** Search everything your engineering org knows—code, PRs, docs, decisions—with answers that cite their sources.
 
@@ -210,138 +209,11 @@
 - `lightfast_find_similar` — Find semantically similar documents
 
 ## Get an API Key
-=======
-[![CI Status](https://github.com/lightfastai/lightfast/actions/workflows/ci.yml/badge.svg)](https://github.com/lightfastai/lightfast/actions/workflows/ci.yml)
-[![GitHub stars](https://img.shields.io/github/stars/lightfastai/lightfast)](https://github.com/lightfastai/lightfast/stargazers)
-[![GitHub issues](https://img.shields.io/github/issues/lightfastai/lightfast)](https://github.com/lightfastai/lightfast/issues)
-
-Lightfast is the memory layer for software teams. We help engineers and AI agents search everything your engineering org knows—code, PRs, docs, decisions—with answers that cite their sources.
-
-**Website**: [lightfast.ai](https://lightfast.ai) | **Documentation**: [lightfast.ai/docs](https://lightfast.ai/docs) | **Demo**: [chat.lightfast.ai](https://chat.lightfast.ai)
-
-## About
-
-Lightfast indexes your engineering history so engineers and AI agents can search by meaning, get answers with sources, and trace decisions across your codebase.
-
-Ask questions like:
-- "What broke in the last deployment?"
-- "Who owns the authentication service?"
-- "Why was this architecture decision made?"
-
-Get accurate answers with citations—across your entire engineering ecosystem, in real time.
-
-## What We Remember
-
-| Category | Sources | Examples |
-|----------|---------|----------|
-| **Code & Changes** | GitHub, GitLab, Bitbucket | Pull requests, commits, code reviews, discussions |
-| **Deployments & Infrastructure** | Vercel, Railway, Pulumi, Terraform | Deployment events, build logs, environment changes |
-| **Incidents & Errors** | Sentry, PagerDuty | Error events, incident timelines, resolutions, post-mortems |
-| **Decisions & Context** | All sources | Why decisions were made, what was discussed, who was involved |
-| **People & Ownership** | All sources | Who owns what, who worked on what, who has context |
-
-## API
-
-Four routes power everything:
-
-```
-POST /v1/search   — Search and rank results with rationale and highlights
-POST /v1/contents — Get full documents, metadata, and relationships
-POST /v1/similar  — Find related content based on meaning
-POST /v1/answer   — Get synthesized answers with citations (streaming)
-```
-
-Available via REST API and MCP tools for agent runtimes. Full documentation at [lightfast.ai/docs/api-reference](https://lightfast.ai/docs/api-reference/overview).
-
-## Principles
-
-- **Search by meaning**: Understand intent, not just match keywords
-- **Always cite sources**: Every answer shows where it came from
-- **Privacy by default**: Your data stays yours. Complete tenant isolation
-- **Continuously improve**: Measure quality, learn from usage, adapt over time
-
----
-
-## Development
-
-This is a pnpm monorepo built with Turborepo containing the Lightfast platform.
-
-### Prerequisites
-
-- **Node.js**: >= 22.0.0
-- **pnpm**: 10.5.2
-
-### Quick Start
-
-```bash
-# Clone and install
-git clone https://github.com/lightfastai/lightfast.git
-cd lightfast
-pnpm install
-
-# Set up environment
-cp apps/www/.env.example apps/www/.env.local
-
-# Start development
-pnpm dev:www      # Marketing site (port 4101)
-pnpm dev:console  # Main product (port 4107)
-pnpm dev:docs     # Documentation
-```
-
-### Project Structure
-
-```
-lightfast/
-├── core/                 # AI agent framework and orchestration
-│   ├── lightfast/       # Core execution engine
-│   └── console/         # AI orchestration framework
-├── apps/                 # Next.js applications
-│   ├── console/         # Main product (port 4107)
-│   ├── www/             # Marketing website (port 4101)
-│   ├── auth/            # Authentication service
-│   ├── chat/            # AI chat demo
-│   └── docs/            # Documentation (Fumadocs)
-├── api/                  # API definitions (tRPC, schemas)
-├── db/                   # Database schemas (Drizzle)
-├── packages/             # Shared packages (@repo/*)
-├── vendor/               # Third-party integrations (@vendor/*)
-└── internal/             # Dev tooling configs
-```
-
-### Common Commands
-
-```bash
-# Development
-pnpm dev:console          # Main product
-pnpm dev:www              # Marketing site
-
-# Build & Quality
-pnpm build:console        # Build specific app
-pnpm lint && pnpm typecheck
-
-# Database (from db/console/)
-pnpm db:generate          # Generate migrations
-pnpm db:migrate           # Run migrations
-pnpm db:studio            # Open Drizzle studio
-```
-
-### Tech Stack
-
-| Category | Technology |
-|----------|------------|
-| **Runtime** | Node.js 22+, pnpm 10.5.2 |
-| **Frontend** | Next.js 15, React 19, TypeScript 5.9+, Tailwind CSS v4 |
-| **Backend** | PostgreSQL (PlanetScale), Drizzle ORM, Redis (Upstash) |
-| **AI/ML** | Anthropic Claude, OpenAI, Cohere, Vercel AI SDK 5.0+, Pinecone |
-| **DevOps** | Turborepo, Vercel, GitHub Actions |
-| **Auth** | Clerk |
->>>>>>> 7066a66c
 
 1. [Request early access](https://lightfast.ai/early-access) to join the waitlist
 2. Create a workspace and connect your sources (GitHub, docs, etc.)
 3. Generate an API key from your workspace settings
 
-<<<<<<< HEAD
 ## Documentation
 
 - [API Reference](https://lightfast.ai/docs/api) — Full endpoint documentation
@@ -372,30 +244,7 @@
 Lightfast uses a dual licensing approach:
 
 All components are licensed under [Apache License 2.0](LICENSE) — a permissive open source license.
-=======
-1. Fork and clone the repository
-2. Install dependencies: `pnpm install`
-3. Create a feature branch: `git checkout -b feature/amazing-feature`
-4. Run quality checks: `pnpm lint && pnpm typecheck`
-5. Submit a pull request
-
-See [CONTRIBUTING.md](CONTRIBUTING.md) for details.
-
-## Community
-
-- **Discord**: [Join our community](https://discord.gg/YqPDfcar2C)
-- **Twitter**: [@lightfastai](https://x.com/lightfastai)
-- **GitHub**: [github.com/lightfastai/lightfast](https://github.com/lightfastai/lightfast)
-
-## License
-
-Licensed under [Apache License 2.0](LICENSE). See [LICENSING.md](LICENSING.md) for details.
->>>>>>> 7066a66c
 
 **For Users**: You're covered by Apache-2.0 for all Lightfast components — use freely in commercial and non-commercial projects.
 
-<<<<<<< HEAD
-See [LICENSING.md](LICENSING.md) for complete details.
-=======
-**Built with care by the Lightfast team**
->>>>>>> 7066a66c
+See [LICENSING.md](LICENSING.md) for complete details.