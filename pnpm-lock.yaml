--- conflicted
+++ resolved
@@ -175,12 +175,9 @@
       '@repo/ui':
         specifier: workspace:*
         version: link:../../packages/ui
-<<<<<<< HEAD
       '@repo/webgl':
         specifier: workspace:*
         version: link:../../packages/webgl
-=======
->>>>>>> 4564ca04
       '@t3-oss/env-nextjs':
         specifier: ^0.11.1
         version: 0.11.1(typescript@5.6.3)(zod@3.23.8)
@@ -366,6 +363,8 @@
       typescript:
         specifier: 'catalog:'
         version: 5.6.3
+
+  apps/web: {}
 
   packages/api:
     dependencies:
