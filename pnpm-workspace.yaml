--- conflicted
+++ resolved
@@ -49,8 +49,6 @@
   zustand: ^5.0.7
   geist: ^1.3.1
   neverthrow: ^8.2.0
-<<<<<<< HEAD
-=======
   clsx: ^2.1.1
   tailwind-merge: ^3.3.1
   inngest: ^3.35.1
@@ -62,7 +60,6 @@
   '@hookform/resolvers': ^3.10.0
   import-in-the-middle: ^1.8.1
   require-in-the-middle: ^7.1.1
->>>>>>> 5168e384
 catalogs:
   react19:
     react: 19.1.0
@@ -98,12 +95,6 @@
 
 overrides:
   "@types/minimatch": 5.1.2
-<<<<<<< HEAD
-
-publicHoistPattern:
-  - "@ianvs/prettier-plugin-sort-imports"
-  - prettier-plugin-tailwindcss
-=======
   # Suppress peer dependency warnings while maintaining compatibility
   # stagehand works fine with dotenv 17.x even though it declares 16.x
   "@browserbasehq/stagehand>dotenv": ^17.2.1
@@ -114,5 +105,4 @@
   - "@ianvs/prettier-plugin-sort-imports"
   - prettier-plugin-tailwindcss
   - "*import-in-the-middle*"
-  - "*require-in-the-middle*"
->>>>>>> 5168e384
+  - "*require-in-the-middle*"