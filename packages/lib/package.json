--- conflicted
+++ resolved
@@ -27,11 +27,7 @@
     "typecheck": "tsc --noEmit --emitDeclarationOnly false"
   },
   "dependencies": {
-<<<<<<< HEAD
-    "nanoid": "^5.1.5",
-=======
     "nanoid": "catalog:",
->>>>>>> 5168e384
     "uuid": "^11.1.0"
   },
   "devDependencies": {
