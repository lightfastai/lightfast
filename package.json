--- conflicted
+++ resolved
@@ -13,13 +13,9 @@
     "db:push": "turbo -F @repo/db push",
     "db:studio": "turbo -F @repo/db studio",
     "dev": "turbo watch dev --continue",
-<<<<<<< HEAD
-    "dev:app": "turbo dev -F @repo/dev",
-=======
-    "dev:tdx": "turbo dev -F dev",
+    "dev:dev": "turbo dev -F dev",
     "dev:personal": "turbo dev -F @repo/personal",
     "dev:brand": "turbo dev -F @repo/brand",
->>>>>>> 4564ca04
     "format": "turbo run format --continue -- --cache --cache-location .cache/.prettiercache",
     "format:fix": "turbo run format --continue -- --write --cache --cache-location .cache/.prettiercache",
     "lint": "turbo run lint --continue -- --cache --cache-location .cache/.eslintcache",
