{
  "name": "lightfast",
  "private": true,
  "engines": {
    "node": ">=20.16.0",
    "pnpm": "10.5.2"
  },
  "packageManager": "pnpm@10.5.2",
  "scripts": {
    "build": "turbo run build",
    "clean": "git clean -xdf node_modules",
    "clean:workspaces": "turbo run clean",
    "db:studio": "turbo -F @vendor/db studio",
    "db:migrate": "turbo -F @vendor/db migrate",
    "db:migrate:generate": "turbo -F @vendor/db migrate:generate",
<<<<<<< HEAD
    "dev": "turbo run dev --parallel --filter=@react-td/app --filter=@react-td/www",
    "dev:www": "turbo watch dev -F @react-td/www --continue",
    "dev:email": "turbo run dev:email -F @react-td/www",
    "dev:docs": "turbo watch dev -F @react-td/docs --continue",
    "dev:app": "turbo watch dev -F @react-td/app --continue",
=======
    "dev": "turbo run dev --parallel --filter=@lightfast/app --filter=@lightfast/www",
    "dev:www": "turbo watch dev -F @lightfast/www --continue",
    "dev:docs": "turbo watch dev -F @lightfast/docs --continue",
    "dev:app": "turbo watch dev -F @lightfast/app --continue",
>>>>>>> 6a62c823
    "brain": "turbo run eval",
    "format": "turbo run format --continue -- --cache --cache-location .cache/.prettiercache",
    "format:fix": "turbo run format --continue -- --write --cache --cache-location .cache/.prettiercache",
    "lint": "turbo run lint --continue -- --cache --cache-location .cache/.eslintcache",
    "lint:fix": "turbo run lint --continue -- --fix --cache --cache-location .cache/.eslintcache",
    "lint:ws": "pnpm dlx sherif@latest",
    "postinstall": "pnpm lint:ws",
    "typecheck": "turbo run typecheck",
    "ui": "pnpm --filter @repo/ui ui",
    "vercel:link": "vercel link --repo"
  },
  "devDependencies": {
    "@repo/prettier-config": "workspace:*",
    "prettier": "catalog:",
    "turbo": "^2.4.4",
    "typescript": "catalog:"
  },
  "prettier": "@repo/prettier-config"
}<|MERGE_RESOLUTION|>--- conflicted
+++ resolved
@@ -13,18 +13,11 @@
     "db:studio": "turbo -F @vendor/db studio",
     "db:migrate": "turbo -F @vendor/db migrate",
     "db:migrate:generate": "turbo -F @vendor/db migrate:generate",
-<<<<<<< HEAD
-    "dev": "turbo run dev --parallel --filter=@react-td/app --filter=@react-td/www",
-    "dev:www": "turbo watch dev -F @react-td/www --continue",
-    "dev:email": "turbo run dev:email -F @react-td/www",
-    "dev:docs": "turbo watch dev -F @react-td/docs --continue",
-    "dev:app": "turbo watch dev -F @react-td/app --continue",
-=======
     "dev": "turbo run dev --parallel --filter=@lightfast/app --filter=@lightfast/www",
     "dev:www": "turbo watch dev -F @lightfast/www --continue",
     "dev:docs": "turbo watch dev -F @lightfast/docs --continue",
     "dev:app": "turbo watch dev -F @lightfast/app --continue",
->>>>>>> 6a62c823
+    "dev:email": "turbo run dev:email -F @lightfast/www",
     "brain": "turbo run eval",
     "format": "turbo run format --continue -- --cache --cache-location .cache/.prettiercache",
     "format:fix": "turbo run format --continue -- --write --cache --cache-location .cache/.prettiercache",
