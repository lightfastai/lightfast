--- conflicted
+++ resolved
@@ -235,34 +235,13 @@
       const { fullStream, usage } = await streamText(streamOptions)
 
       let fullContent = ""
-<<<<<<< HEAD
-      let chunkIndex = 0
-=======
       let thinkingContent = ""
       let isInThinkingPhase = false
       let hasThinking = false
->>>>>>> cf61ba66
 
       console.log("Starting to process v5 stream chunks...")
 
       // Process each chunk as it arrives from the stream
-<<<<<<< HEAD
-      for await (const chunk of textStream) {
-        console.log("Received chunk:", chunk)
-
-        // Generate unique chunk ID
-        const chunkId = `chunk_${streamId}_${chunkIndex}_${Date.now()}`
-
-        // Append chunk using the new chunk-based approach
-        await ctx.runMutation(internal.messages.appendStreamChunk, {
-          messageId,
-          chunk,
-          chunkId,
-        })
-
-        fullContent += chunk
-        chunkIndex++
-=======
       for await (const chunk of fullStream) {
         console.log("Received v5 chunk type:", chunk.type)
 
@@ -271,10 +250,14 @@
           // Regular text content
           fullContent += chunk.text
 
-          // Update the message body progressively
-          await ctx.runMutation(internal.messages.updateStreamingMessage, {
+          // Generate unique chunk ID for resumability
+          const chunkId = `chunk_${Date.now()}_${Math.random().toString(36).substr(2, 9)}`
+
+          // Append chunk to the message for resumable streaming
+          await ctx.runMutation(internal.messages.appendStreamChunk, {
             messageId,
-            content: fullContent,
+            chunk: chunk.text,
+            chunkId,
           })
         } else if (chunk.type === "reasoning" && chunk.text) {
           // Claude 4.0 native reasoning tokens
@@ -309,7 +292,6 @@
             })
           }
         }
->>>>>>> cf61ba66
       }
 
       console.log(
@@ -409,12 +391,10 @@
       streamId: args.streamId,
       isComplete: false,
       thinkingStartedAt: now,
-<<<<<<< HEAD
       streamChunks: [], // Initialize empty chunks array
       streamVersion: 0, // Initialize version counter
-=======
+      lastChunkId: undefined, // Initialize last chunk ID
       modelId: args.modelId,
->>>>>>> cf61ba66
     })
   },
 })
@@ -642,24 +622,6 @@
   },
 })
 
-<<<<<<< HEAD
-// Add new query to get stream chunks since a specific chunk ID
-export const getStreamChunks = query({
-  args: {
-    streamId: v.string(),
-    sinceChunkId: v.optional(v.string()),
-  },
-  returns: v.object({
-    chunks: v.array(
-      v.object({
-        id: v.string(),
-        content: v.string(),
-        timestamp: v.number(),
-      }),
-    ),
-    isComplete: v.boolean(),
-    currentBody: v.string(),
-=======
 // Internal mutation to update thinking state
 export const updateThinkingState = internalMutation({
   args: {
@@ -714,49 +676,10 @@
         messageCount: v.number(),
       }),
     ),
->>>>>>> cf61ba66
   }),
   handler: async (ctx, args) => {
     const userId = await getAuthUserId(ctx)
     if (!userId) {
-<<<<<<< HEAD
-      return { chunks: [], isComplete: false, currentBody: "" }
-    }
-
-    // Find the message by streamId
-    const message = await ctx.db
-      .query("messages")
-      .withIndex("by_stream_id", (q) => q.eq("streamId", args.streamId))
-      .first()
-
-    if (!message) {
-      return { chunks: [], isComplete: false, currentBody: "" }
-    }
-
-    // Verify the user owns the thread
-    const thread = await ctx.db.get(message.threadId)
-    if (!thread || thread.userId !== userId) {
-      return { chunks: [], isComplete: false, currentBody: "" }
-    }
-
-    const allChunks = message.streamChunks || []
-    let chunks = allChunks
-
-    // If sinceChunkId is provided, only return chunks after that ID
-    if (args.sinceChunkId) {
-      const sinceIndex = allChunks.findIndex(
-        (chunk) => chunk.id === args.sinceChunkId,
-      )
-      if (sinceIndex !== -1) {
-        chunks = allChunks.slice(sinceIndex + 1)
-      }
-    }
-
-    return {
-      chunks,
-      isComplete: message.isComplete || false,
-      currentBody: message.body,
-=======
       return {
         totalInputTokens: 0,
         totalOutputTokens: 0,
@@ -817,7 +740,84 @@
       totalCachedInputTokens: usage.totalCachedInputTokens,
       messageCount: usage.messageCount,
       modelStats,
->>>>>>> cf61ba66
+    }
+  },
+})
+
+// Query to get stream chunks for resumable streaming
+export const getStreamChunks = query({
+  args: {
+    streamId: v.string(),
+    sinceChunkId: v.optional(v.string()),
+  },
+  returns: v.object({
+    chunks: v.array(
+      v.object({
+        id: v.string(),
+        content: v.string(),
+        timestamp: v.number(),
+      }),
+    ),
+    isComplete: v.boolean(),
+    currentBody: v.string(),
+    messageId: v.optional(v.id("messages")),
+  }),
+  handler: async (ctx, args) => {
+    const userId = await getAuthUserId(ctx)
+    if (!userId) {
+      return {
+        chunks: [],
+        isComplete: true,
+        currentBody: "",
+        messageId: undefined,
+      }
+    }
+
+    // Find the message with this streamId
+    const message = await ctx.db
+      .query("messages")
+      .withIndex("by_stream_id", (q) => q.eq("streamId", args.streamId))
+      .first()
+
+    if (!message) {
+      return {
+        chunks: [],
+        isComplete: true,
+        currentBody: "",
+        messageId: undefined,
+      }
+    }
+
+    // Verify the user owns the thread containing this message
+    const thread = await ctx.db.get(message.threadId)
+    if (!thread || thread.userId !== userId) {
+      return {
+        chunks: [],
+        isComplete: true,
+        currentBody: "",
+        messageId: undefined,
+      }
+    }
+
+    const streamChunks = message.streamChunks || []
+
+    // If sinceChunkId is provided, filter to only newer chunks
+    let newChunks = streamChunks
+    if (args.sinceChunkId) {
+      const sinceIndex = streamChunks.findIndex(
+        (chunk) => chunk.id === args.sinceChunkId,
+      )
+      if (sinceIndex >= 0) {
+        // Return chunks after the sinceChunkId
+        newChunks = streamChunks.slice(sinceIndex + 1)
+      }
+    }
+
+    return {
+      chunks: newChunks,
+      isComplete: message.isComplete !== false,
+      currentBody: message.body,
+      messageId: message._id,
     }
   },
 })