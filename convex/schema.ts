import { authTables } from "@convex-dev/auth/server"
import { defineSchema, defineTable } from "convex/server"
import { v } from "convex/values"

// Model ID validator for type safety
const modelIdValidator = v.union(
  // OpenAI models
  v.literal("gpt-4o-mini"),
  v.literal("gpt-4o"),
  v.literal("gpt-3.5-turbo"),
  // Anthropic models
  v.literal("claude-sonnet-4-20250514"),
  v.literal("claude-sonnet-4-20250514-thinking"),
  v.literal("claude-3-5-sonnet-20241022"),
  v.literal("claude-3-haiku-20240307"),
)

const modelProviderValidator = v.union(
  v.literal("openai"),
  v.literal("anthropic"),
)

export default defineSchema({
  ...authTables,

  threads: defineTable({
    title: v.string(),
    userId: v.id("users"),
    createdAt: v.number(),
    lastMessageAt: v.number(),
    isTitleGenerating: v.optional(v.boolean()),
    // Thread-level usage tracking (denormalized for performance)
    usage: v.optional(
      v.object({
        totalInputTokens: v.number(),
        totalOutputTokens: v.number(),
        totalTokens: v.number(),
        totalReasoningTokens: v.number(),
        totalCachedInputTokens: v.number(),
        messageCount: v.number(),
        // Dynamic model tracking - scales to any number of models/providers
        modelStats: v.record(
          v.string(),
          v.object({
            messageCount: v.number(),
            inputTokens: v.number(),
            outputTokens: v.number(),
            totalTokens: v.number(),
            reasoningTokens: v.number(),
            cachedInputTokens: v.number(),
          }),
        ),
      }),
    ),
  }).index("by_user", ["userId"]),

  messages: defineTable({
    threadId: v.id("threads"),
    body: v.string(),
    timestamp: v.number(),
    messageType: v.union(v.literal("user"), v.literal("assistant")),
    model: v.optional(modelProviderValidator),
    modelId: v.optional(modelIdValidator),
    isStreaming: v.optional(v.boolean()),
    streamId: v.optional(v.string()),
    isComplete: v.optional(v.boolean()),
    thinkingStartedAt: v.optional(v.number()),
    thinkingCompletedAt: v.optional(v.number()),
<<<<<<< HEAD
    streamChunks: v.optional(
      v.array(
        v.object({
          id: v.string(),
          content: v.string(),
          timestamp: v.number(),
        }),
      ),
    ),
    lastChunkId: v.optional(v.string()),
    streamVersion: v.optional(v.number()),
  })
    .index("by_thread", ["threadId"])
    .index("by_stream_id", ["streamId"]),
=======
    thinkingContent: v.optional(v.string()),
    isThinking: v.optional(v.boolean()),
    hasThinkingContent: v.optional(v.boolean()),
    // Token usage tracking per message
    usage: v.optional(
      v.object({
        inputTokens: v.optional(v.number()),
        outputTokens: v.optional(v.number()),
        totalTokens: v.optional(v.number()),
        reasoningTokens: v.optional(v.number()),
        cachedInputTokens: v.optional(v.number()),
      }),
    ),
  }).index("by_thread", ["threadId"]),
>>>>>>> cf61ba66
})<|MERGE_RESOLUTION|>--- conflicted
+++ resolved
@@ -66,7 +66,6 @@
     isComplete: v.optional(v.boolean()),
     thinkingStartedAt: v.optional(v.number()),
     thinkingCompletedAt: v.optional(v.number()),
-<<<<<<< HEAD
     streamChunks: v.optional(
       v.array(
         v.object({
@@ -78,10 +77,6 @@
     ),
     lastChunkId: v.optional(v.string()),
     streamVersion: v.optional(v.number()),
-  })
-    .index("by_thread", ["threadId"])
-    .index("by_stream_id", ["streamId"]),
-=======
     thinkingContent: v.optional(v.string()),
     isThinking: v.optional(v.boolean()),
     hasThinkingContent: v.optional(v.boolean()),
@@ -95,6 +90,7 @@
         cachedInputTokens: v.optional(v.number()),
       }),
     ),
-  }).index("by_thread", ["threadId"]),
->>>>>>> cf61ba66
+  })
+    .index("by_thread", ["threadId"])
+    .index("by_stream_id", ["streamId"]),
 })