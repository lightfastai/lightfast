--- conflicted
+++ resolved
@@ -48,10 +48,7 @@
 		"next": "catalog:",
 		"posthog-js": "^1.194.5",
 		"posthog-node": "^4.3.1",
-<<<<<<< HEAD
-=======
 		"react": "catalog:react19",
->>>>>>> 5168e384
 		"server-only": "^0.0.1",
 		"zod": "catalog:"
 	}
