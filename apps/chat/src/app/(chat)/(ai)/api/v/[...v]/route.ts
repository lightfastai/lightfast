import { gateway } from "@ai-sdk/gateway";
import { createAgent } from "lightfast/agent";
import { fetchRequestHandler } from "lightfast/server/adapters/fetch";
import { smoothStream, stepCountIs, wrapLanguageModel, generateObject, NoSuchToolError } from "ai";
import type { ModelId } from "~/ai/providers";
import {
	getModelConfig,
	getModelStreamingDelay,
	MODELS,
} from "~/ai/providers";
import { BraintrustMiddleware, initLogger, traced } from "braintrust";
import {
	getBraintrustConfig,
	isOtelEnabled,
} from "lightfast/v2/braintrust-env";
import { uuidv4 } from "lightfast/v2/utils";
import { webSearchTool } from "~/ai/tools/web-search";
import type { AppRuntimeContext } from "~/ai/lightfast-app-chat-ui-messages";
import { auth } from "@clerk/nextjs/server";
import { PlanetScaleMemory } from "~/ai/runtime/memory/planetscale";
import { AnonymousRedisMemory } from "~/ai/runtime/memory/redis";
import { env } from "~/env";
import {
	isTestErrorCommand,
	handleTestErrorCommand,
} from "~/lib/errors/test-commands";
import { ApiErrors } from "~/lib/errors/api-error-builder";
import {
	arcjet,
	shield,
	detectBot,
	slidingWindow,
	tokenBucket,
	checkDecision,
} from "@vendor/security";
<<<<<<< HEAD
import { buildAnonymousSystemPrompt, buildAuthenticatedSystemPrompt } from "~/ai/prompts/builders/system-prompt-builder";
=======
import { 
	requireMessageAccess,
	trackMessageSent,
	UsageLimitExceededError
} from "~/lib/billing/usage-service";
import { 
	ClerkPlanKey, 
	BILLING_LIMITS, 
	hasClerkPlan
} from "~/lib/billing/types";
>>>>>>> dda9b792

// Import artifact tools
import { createDocumentTool } from "~/ai/tools/create-document";

// Complete tools object for c010 agent including artifact tools
const c010Tools = {
	webSearch: webSearchTool,
	createDocument: createDocumentTool,
};

/**
 * Get user's billing plan from Clerk authentication
 */
const getUserPlan = async (): Promise<ClerkPlanKey> => {
	try {
		const { has } = await auth();
		const hasPlusPlan = hasClerkPlan(has, ClerkPlanKey.PLUS_TIER);
		return hasPlusPlan ? ClerkPlanKey.PLUS_TIER : ClerkPlanKey.FREE_TIER;
	} catch (error) {
		console.warn('[Billing] Failed to get user plan, defaulting to FREE_TIER:', error);
		return ClerkPlanKey.FREE_TIER;
	}
};

// Get active tool names based on authentication status, user plan, and user preferences
const getActiveToolsForUser = (isAnonymous: boolean, userPlan: ClerkPlanKey, webSearchEnabled: boolean): (keyof typeof c010Tools)[] | undefined => {
	if (isAnonymous) {
		// Anonymous users: only web search tool can be active, and only if enabled
		return webSearchEnabled ? ["webSearch"] : [];
	} else {
		// Authenticated users: tools based on plan and preferences
		const activeTools: (keyof typeof c010Tools)[] = ["createDocument"]; // All authenticated users get artifacts
		
		if (webSearchEnabled) {
			// Check if user's plan allows web search
			const planLimits = BILLING_LIMITS[userPlan];
			if (planLimits.hasWebSearch) {
				activeTools.push("webSearch");
			}
			// If user doesn't have web search access, silently don't add the tool
			// The client should already prevent this, but this is server-side enforcement
		}
		
		return activeTools;
	}
};

// Create conditional system prompts based on authentication status using centralized builders
const createSystemPromptForUser = (isAnonymous: boolean): string => {
	return isAnonymous 
		? buildAnonymousSystemPrompt(true) 
		: buildAuthenticatedSystemPrompt(true);
};


// Initialize Braintrust logging
const braintrustConfig = getBraintrustConfig();
initLogger({
	apiKey: braintrustConfig.apiKey,
	projectName: braintrustConfig.projectName || "chat-app",
});

// Create Arcjet instance for anonymous users only
// Strict limit: 10 messages per day
const anonymousArcjet = arcjet({
	key: env.ARCJET_KEY,
	characteristics: ["ip.src"], // Rate limit by IP for anonymous
	rules: [
		// Shield protects against common attacks
		shield({ mode: "LIVE" }),
		// Block all bots for anonymous users (disabled in dev for testing)
		detectBot({
			mode: env.NODE_ENV === "development" ? "DRY_RUN" : "LIVE",
			allow: [],
		}),
		// Fixed window: 10 requests per day (86400 seconds)
		slidingWindow({
			mode: env.NODE_ENV === "development" ? "DRY_RUN" : "LIVE",
			max: 10,
			interval: 86400, // 24 hours in seconds
		}),
		// Token bucket: Very limited for anonymous
		tokenBucket({
			mode: env.NODE_ENV === "development" ? "DRY_RUN" : "LIVE",
			refillRate: 1,
			interval: 8640, // 1 token every 2.4 hours (10 per day)
			capacity: 10, // Allow up to 10 messages in burst (full daily limit)
		}),
	],
});

// Handler function that handles auth and calls fetchRequestHandler
const handler = async (
	req: Request,
	{ params }: { params: Promise<{ v: string[] }> },
) => {
	// Await the params
	const { v } = await params;

	// Extract agentId and sessionId
	const [agentId, sessionId] = v;

	// Server determines authentication status - no client control
	let authenticatedUserId: string | null;
	const requestId = uuidv4();

	try {
		const authResult = await auth();
		authenticatedUserId = authResult.userId;
	} catch (error) {
		console.error(`[API] Authentication check failed:`, error);
		return ApiErrors.authenticationUnavailable({ requestId });
	}

	// Server decides if this is anonymous based on actual auth state
	const isAnonymous = !authenticatedUserId;

	// Apply rate limiting for anonymous users
	if (isAnonymous) {
		const decision = await anonymousArcjet.protect(req, { requested: 1 });

		if (decision.isDenied()) {
			const check = checkDecision(decision);
			console.warn(`[Security] Anonymous request denied:`, {
				sessionId,
				ip: decision.ip,
				reason: check,
			});

			// Create appropriate error response based on denial reason
			if (check.isRateLimit) {
				return ApiErrors.rateLimitExceeded({ requestId, isAnonymous: true });
			}

			if (check.isBot) {
				return ApiErrors.botDetected({ requestId, isAnonymous: true });
			}

			if (check.isShield) {
				return ApiErrors.securityBlocked({ requestId, isAnonymous: true });
			}

			// Generic denial
			return ApiErrors.securityBlocked({ requestId, isAnonymous: true });
		}
	}

	// Set userId based on authentication status
	let userId: string;
	if (isAnonymous) {
		// For anonymous users, use a special prefix to avoid collision
		userId = `anon_${sessionId}`;
	} else {
		// eslint-disable-next-line @typescript-eslint/non-nullable-type-assertion-style
		userId = authenticatedUserId as string; // We know it's not null since isAnonymous is false
	}

	// Validate params
	if (!agentId || !sessionId) {
		return ApiErrors.invalidPath({ requestId });
	}

	// Validate agent exists
	if (agentId !== "c010") {
		return ApiErrors.agentNotFound(agentId, { requestId });
	}

	// Simple: generate one messageId and use it everywhere
	const messageId = uuidv4();

	// Define the handler function that will be used for both GET and POST
	const executeHandler = async (): Promise<Response> => {
		try {
			// Create memory instance based on authentication status (needed for both GET and POST)
			let memory;
			try {
				memory = isAnonymous
					? new AnonymousRedisMemory({
							url: env.KV_REST_API_URL,
							token: env.KV_REST_API_TOKEN,
						})
					: new PlanetScaleMemory();
			} catch (error) {
				console.error(`[API] Failed to create memory instance:`, error);
				return ApiErrors.memoryInitFailed({ requestId, isAnonymous });
			}

			// For GET requests (resume), skip all the model/message logic
			if (req.method === "GET") {
				console.log("[Chat API] GET request for stream resume", {
					sessionId,
					agentId,
					userId,
					isAnonymous,
				});

				// Create conditional active tools and system prompt for resume
				// For resume requests, we don't have request body, so default webSearch to enabled
				// Get user plan for authenticated users (needed for tool access)
				const resumeUserPlan = isAnonymous ? ClerkPlanKey.FREE_TIER : await getUserPlan();
				const activeToolsForUser = getActiveToolsForUser(isAnonymous, resumeUserPlan, true);
				const resumeSystemPrompt = createSystemPromptForUser(isAnonymous);

				// Just pass a minimal agent configuration for resume
				// The actual model doesn't matter for resuming an existing stream
				const response = await fetchRequestHandler({
					agent: createAgent<AppRuntimeContext, typeof c010Tools>({
						name: "c010",
						system: resumeSystemPrompt,
						tools: c010Tools,
						activeTools: activeToolsForUser,
						createRuntimeContext: ({
							sessionId: _sessionId,
							resourceId: _resourceId,
						}): AppRuntimeContext => ({
							userId,
							agentId,
							messageId, // Use the generated messageId
						}),
						model: wrapLanguageModel({
							model: gateway("gpt-4o-mini"), // Use a minimal model for resume
							middleware: BraintrustMiddleware({ debug: true }),
						}),
						experimental_repairToolCall: async ({ toolCall, tools, inputSchema, error }) => {
							// Don't attempt to fix invalid tool names
							if (NoSuchToolError.isInstance(error)) {
								return null;
							}

							const tool = tools[toolCall.toolName];
							if (!tool) return null;

							try {
								const result = await generateObject({
									model: gateway('google/gemini-2.5-flash'),
									schema: tool.inputSchema,
									prompt: [
										`The model tried to call the tool "${toolCall.toolName}" with the following inputs:`,
										JSON.stringify(toolCall.input),
										`The tool accepts the following schema:`,
										JSON.stringify(inputSchema(toolCall)),
										'Please fix the inputs to match the schema exactly. Preserve the original intent while ensuring all parameters are valid.',
									].join('\n'),
								});

								console.log(`[Tool Repair] Successfully repaired: ${toolCall.toolName}`);
								return { ...toolCall, input: JSON.stringify(result.object) };
							} catch {
								return null;
							}
						},
						experimental_telemetry: {
							isEnabled: isOtelEnabled(),
							functionId: "chat-resume",
							metadata: {
								context: "production",
								inferenceType: "chat-resume",
								agentId,
								agentName: "c010",
								sessionId,
								userId,
								modelId: "gpt-4o-mini",
								modelProvider: "gateway",
								isAnonymous,
								resumeOperation: true,
							},
						},
					}),
					sessionId,
					memory,
					req,
					resourceId: userId,
					context: {
						modelId: "unknown", // Model is not relevant for resume
						isAnonymous,
					},
					createRequestContext: (req) => ({
						userAgent: req.headers.get("user-agent") ?? undefined,
						ipAddress:
							req.headers.get("x-forwarded-for") ??
							req.headers.get("x-real-ip") ??
							undefined,
					}),
					generateId: () => messageId,
					enableResume: true,
					onError(event) {
						const { error, systemContext, requestContext } = event;
						console.error(
							`[API Error - Resume] Session: ${systemContext.sessionId}, User: ${systemContext.resourceId}, Code: ${error.errorCode}`,
							{
								error: error.message,
								statusCode: error.statusCode,
								errorCode: error.errorCode,
								stack: error.stack,
								sessionId: systemContext.sessionId,
								userId: systemContext.resourceId,
								method: req.method,
								url: req.url,
								requestContext,
							},
						);
					},
				});

				return response;
			}

			// POST request logic - extract modelId, messages, and webSearchEnabled
			let selectedModelId: ModelId = "openai/gpt-5-nano"; // Default model
			let lastUserMessage = "";
			let webSearchEnabled = false; // Default to false

			try {
				const requestBody = (await req.clone().json()) as {
					modelId?: string;
					messages?: { role: string; parts?: { text?: string }[] }[];
					webSearchEnabled?: boolean;
				};
				if (requestBody.modelId && typeof requestBody.modelId === "string") {
					selectedModelId = requestBody.modelId as ModelId;
				}

				// Extract webSearchEnabled preference
				if (typeof requestBody.webSearchEnabled === "boolean") {
					webSearchEnabled = requestBody.webSearchEnabled;
				}

				// Extract last user message for command detection
				if (requestBody.messages && Array.isArray(requestBody.messages)) {
					const lastMessage =
						requestBody.messages[requestBody.messages.length - 1];
					if (lastMessage?.role === "user" && lastMessage.parts?.[0]?.text) {
						lastUserMessage = lastMessage.parts[0].text;
					}
				}
			} catch (error) {
				// If parsing fails, use default model
				console.warn("Failed to parse request body:", error);
			}

			// Development-only: Check for test error commands
			if (isTestErrorCommand(lastUserMessage)) {
				const testResponse = handleTestErrorCommand(lastUserMessage);
				if (testResponse) {
					return testResponse;
				}
			}

			// Validate model exists before getting configuration
			if (!(selectedModelId in MODELS)) {
				console.warn(`[API] Invalid model requested: ${selectedModelId}`);
				return ApiErrors.invalidModel(selectedModelId, {
					requestId,
					isAnonymous,
				});
			}

			// Get model configuration
			const modelConfig = getModelConfig(selectedModelId);
			const streamingDelay = getModelStreamingDelay(selectedModelId);

			// Validate model access based on authentication status
			if (isAnonymous && modelConfig.accessLevel === "authenticated") {
				console.warn(
					`[Security] Anonymous user attempted to use authenticated model: ${selectedModelId}`,
				);
				return ApiErrors.modelAccessDenied(selectedModelId, {
					requestId,
					isAnonymous: true,
				});
			}

			// For authenticated users, check billing-based model access and message limits
			let userPlan: ClerkPlanKey = ClerkPlanKey.FREE_TIER; // Default for anonymous users
			if (!isAnonymous) {
				try {
					// Get user's billing plan
					userPlan = await getUserPlan();
					const planLimits = BILLING_LIMITS[userPlan];
					
					// Check model access based on user's plan
					if (!planLimits.allowedModels.length || planLimits.allowedModels.includes(selectedModelId)) {
						// User has access - either all models allowed (empty array) or specific model is in allowed list
						console.log(`[Billing] Model access granted for ${userPlan} user: ${selectedModelId}`);
					} else {
						// User doesn't have access to this model
						console.warn(`[Billing] Model access denied for ${userPlan} user: ${selectedModelId}`, {
							allowedModels: planLimits.allowedModels
						});
						return new Response(
							JSON.stringify({
								error: "Model not allowed",
								message: `Model ${selectedModelId} requires upgrade to Plus plan`,
								code: "MODEL_NOT_ALLOWED",
								details: { modelId: selectedModelId, userPlan, allowedModels: planLimits.allowedModels }
							}),
							{
								status: 403, // Forbidden
								headers: {
									"Content-Type": "application/json",
								},
							}
						);
					}
					
					// Check web search access based on user's plan
					if (webSearchEnabled && !planLimits.hasWebSearch) {
						console.warn(`[Billing] Web search access denied for ${userPlan} user`);
						return new Response(
							JSON.stringify({
								error: "Feature not allowed",
								message: "Web search requires upgrade to Plus plan",
								code: "FEATURE_NOT_ALLOWED",
								details: { feature: "webSearch", userPlan }
							}),
							{
								status: 403, // Forbidden
								headers: {
									"Content-Type": "application/json",
								},
							}
						);
					}
					
					// Check message usage limits using TRPC
					await requireMessageAccess(selectedModelId);
					
					console.log(`[Billing] User ${authenticatedUserId} (${userPlan}) passed all billing checks for model: ${selectedModelId}`, {
						webSearchEnabled,
						modelId: selectedModelId,
						hasWebSearchAccess: planLimits.hasWebSearch
					});

				} catch (error) {
					if (error instanceof UsageLimitExceededError) {
						console.warn(
							`[Billing] Usage limit exceeded for user ${authenticatedUserId}:`,
							error.details
						);
						return new Response(
							JSON.stringify({
								error: "Usage limit exceeded",
								message: error.message,
								code: error.code,
								details: error.details
							}),
							{
								status: 402, // Payment Required
								headers: {
									"Content-Type": "application/json",
								},
							}
						);
					} else {
						console.error(
							`[Billing] Unexpected error checking billing for user ${authenticatedUserId}:`,
							error
						);
						return new Response(
							JSON.stringify({
								error: "Internal server error",
								message: "Failed to check billing access",
								code: "INTERNAL_ERROR"
							}),
							{
								status: 500, // Internal Server Error
								headers: {
									"Content-Type": "application/json",
								},
							}
						);
					}
				}
			}

			// For Vercel AI Gateway, use the model name directly
			// Gateway handles provider routing automatically
			const gatewayModelString = modelConfig.name;

			// Log model selection for debugging
			console.log(
				`[Chat API] Using model: ${selectedModelId} -> ${gatewayModelString} (delay: ${streamingDelay}ms)`,
			);

			// Create conditional active tools and system prompt based on authentication and preferences
			const activeToolsForUser = getActiveToolsForUser(isAnonymous, userPlan, webSearchEnabled);
			const systemPrompt = createSystemPromptForUser(isAnonymous);

			// Log active tools for debugging
			console.log(`[Chat API] Active tools for ${isAnonymous ? 'anonymous' : 'authenticated'} user:`, {
				activeTools: activeToolsForUser ?? 'all tools',
				webSearchEnabled,
				isAnonymous,
				userPlan: isAnonymous ? 'N/A' : userPlan
			});

			// Pass everything to fetchRequestHandler with inline agent
			const response = await fetchRequestHandler({
				agent: createAgent<AppRuntimeContext, typeof c010Tools>({
					name: "c010",
					system: systemPrompt,
					tools: c010Tools,
					activeTools: activeToolsForUser,
					createRuntimeContext: ({
						sessionId: _sessionId,
						resourceId: _resourceId,
					}): AppRuntimeContext => ({
						userId,
						agentId,
						messageId, // Use the generated messageId
					}),
					model: wrapLanguageModel({
						model: gateway(gatewayModelString),
						middleware: BraintrustMiddleware({ debug: true }),
					}),
					experimental_transform: smoothStream({
						delayInMs: streamingDelay,
						chunking: "word",
					}),
					stopWhen: stepCountIs(10),
					experimental_repairToolCall: async ({ toolCall, tools, inputSchema, error }) => {
						// Don't attempt to fix invalid tool names
						if (NoSuchToolError.isInstance(error)) {
							return null;
						}

						const tool = tools[toolCall.toolName];
						if (!tool) return null;

						try {
							const result = await generateObject({
								model: gateway('google/gemini-2.5-flash'),
								schema: tool.inputSchema,
								prompt: [
									`The model tried to call the tool "${toolCall.toolName}" with the following inputs:`,
									JSON.stringify(toolCall.input),
									`The tool accepts the following schema:`,
									JSON.stringify(inputSchema(toolCall)),
									'Please fix the inputs to match the schema exactly. Preserve the original intent while ensuring all parameters are valid.',
								].join('\n'),
							});

							console.log(`[Tool Repair] Successfully repaired: ${toolCall.toolName}`);
							return { ...toolCall, input: JSON.stringify(result.object) };
						} catch {
							return null;
						}
					},
					experimental_telemetry: {
						isEnabled: isOtelEnabled(),
						functionId: "chat-inference",
						metadata: {
							context: "production",
							inferenceType: "chat-conversation",
							agentId,
							agentName: "c010",
							sessionId,
							userId,
							modelId: selectedModelId,
							modelProvider: modelConfig.provider,
							isAnonymous,
							webSearchEnabled,
						},
					},
				}),
				sessionId,
				memory,
				req,
				resourceId: userId,
				context: {
					modelId: selectedModelId,
					isAnonymous,
				},
				createRequestContext: (req) => ({
					userAgent: req.headers.get("user-agent") ?? undefined,
					ipAddress:
						req.headers.get("x-forwarded-for") ??
						req.headers.get("x-real-ip") ??
						undefined,
				}),
				generateId: () => messageId,
				enableResume: true,
				onError(event) {
					const { error, systemContext, requestContext } = event;
					console.error(
						`[API Error] Agent: ${agentId}, Session: ${systemContext.sessionId}, User: ${systemContext.resourceId}, Code: ${error.errorCode}`,
						{
							error: error.message,
							statusCode: error.statusCode,
							errorCode: error.errorCode,
							stack: error.stack,
							agentId,
							sessionId: systemContext.sessionId,
							userId: systemContext.resourceId,
							method: req.method,
							url: req.url,
							requestContext,
						},
					);

					// Handle specific error types
					if (error.errorCode === "MEMORY_ERROR") {
						console.error(
							`[Memory Error] Failed for user ${systemContext.resourceId}`,
							{
								sessionId: systemContext.sessionId,
								agentId,
								errorType: error.errorCode,
								errorMessage: error.message,
							},
						);

						// Memory failures could trigger:
						// - Immediate retry mechanism
						// - User notification via WebSocket
						// - Priority alerts to monitoring system
						// - Fallback to read-only mode for this session
					}
				},
				onStreamStart(event) {
					const { streamId, agentName, messageCount, systemContext } = event;
					console.log(`[Stream Started] ${agentName}`, {
						streamId,
						sessionId: systemContext.sessionId,
						agentName,
						messageCount,
						userId: systemContext.resourceId,
					});
				},
				onStreamComplete(event) {
					const { streamId, agentName, systemContext } = event;
					console.log(`[Stream Completed] ${agentName}`, {
						streamId,
						sessionId: systemContext.sessionId,
						agentName,
						userId: systemContext.resourceId,
					});

					// Here you could send analytics data to external systems
					// analytics.track('agent_stream_complete', { ... });
				},
				onAgentStart(event) {
					const { agentName, messageCount, systemContext } = event;
					console.log(`[Agent Started] ${agentName}`, {
						agentName,
						sessionId: systemContext.sessionId,
						messageCount,
						userId: systemContext.resourceId,
					});
				},
				onAgentComplete(event) {
					const { agentName, systemContext } = event;

					console.log(`[Agent Completed] ${agentName}`, {
						agentName,
						sessionId: systemContext.sessionId,
						userId: systemContext.resourceId,
					});

					// Track message usage for authenticated users
					if (!isAnonymous) {
						trackMessageSent(selectedModelId)
							.then(() => {
								console.log(`[Billing] Usage tracked for user ${authenticatedUserId}:`, {
									modelId: selectedModelId
								});
							})
							.catch((error) => {
								console.error(`[Billing] Failed to track usage for user ${authenticatedUserId}:`, error);
							});
					}

					// Here you could track agent completion metrics
					// metrics.counter('agent_completions', 1, { agent: agentName });
				},
			});

			return response;
		} catch (error) {
			// Defensive catch - fetchRequestHandler should handle all errors,
			// but this provides a final safety net
			console.error(`[API Route Error] Unhandled error in route handler:`, {
				error: error instanceof Error ? error.message : String(error),
				stack: error instanceof Error ? error.stack : undefined,
				agentId,
				sessionId,
				userId,
				method: req.method,
				url: req.url,
			});

			// Return a generic 500 error
			return ApiErrors.internalError(
				error instanceof Error ? error : new Error(String(error)),
				{ requestId, agentId, sessionId, userId, isAnonymous },
			);
		}
	};

	// Only wrap with traced for POST requests
	if (req.method === "POST") {
		try {
			return traced(executeHandler, {
				type: "function",
				name: `POST /api/v/${agentId}/${sessionId}`,
			});
		} catch (error) {
			// If traced wrapper fails, fall back to direct execution
			console.warn(
				`[API Route] Traced wrapper failed, falling back to direct execution:`,
				error,
			);
			return executeHandler();
		}
	}

	// GET requests run without traced wrapper
	return executeHandler();
};

// Export the handler for both GET and POST
export { handler as GET, handler as POST };<|MERGE_RESOLUTION|>--- conflicted
+++ resolved
@@ -33,9 +33,7 @@
 	tokenBucket,
 	checkDecision,
 } from "@vendor/security";
-<<<<<<< HEAD
 import { buildAnonymousSystemPrompt, buildAuthenticatedSystemPrompt } from "~/ai/prompts/builders/system-prompt-builder";
-=======
 import { 
 	requireMessageAccess,
 	trackMessageSent,
@@ -46,7 +44,6 @@
 	BILLING_LIMITS, 
 	hasClerkPlan
 } from "~/lib/billing/types";
->>>>>>> dda9b792
 
 // Import artifact tools
 import { createDocumentTool } from "~/ai/tools/create-document";
