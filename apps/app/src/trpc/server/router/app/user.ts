--- conflicted
+++ resolved
@@ -3,13 +3,8 @@
 import { z } from "zod";
 
 import { eq } from "@vendor/db";
-<<<<<<< HEAD
 import { User } from "@vendor/db/lightfast/schema";
-import { protectedProcedure } from "@vendor/trpc";
-=======
-import { User } from "@vendor/db/schema";
 import { protectedProcedure, publicProcedure } from "@vendor/trpc";
->>>>>>> 004f4d57
 
 export const appUserRouter = {
   get: protectedProcedure.query(async ({ ctx }) => {
