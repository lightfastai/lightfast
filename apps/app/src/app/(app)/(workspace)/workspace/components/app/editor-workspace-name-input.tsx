--- conflicted
+++ resolved
@@ -77,15 +77,10 @@
     }
   };
 
-<<<<<<< HEAD
-  const onInvalid = (errors: FieldErrors<UpdateNameWorkspace>) => {
-    const nameError = errors.workspaceName?.message;
-=======
   const onInvalid = (
     errors: FieldErrors<z.infer<typeof UpdateNameWorkspaceSchema>>,
   ) => {
-    const nameError = errors.name?.message;
->>>>>>> ff0f2f9b
+    const nameError = errors.workspaceName?.message;
     // Show validation errors
     toast({
       title: "Invalid workspace name",
