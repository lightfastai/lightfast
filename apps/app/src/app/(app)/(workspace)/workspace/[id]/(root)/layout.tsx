import dynamic from "next/dynamic";
import { notFound } from "next/navigation";

import {
  Breadcrumb,
  BreadcrumbItem,
  BreadcrumbList,
  BreadcrumbSeparator,
} from "@repo/ui/components/ui/breadcrumb";
import { $NodeType } from "@vendor/db/types";

import type { RouterInputs, RouterOutputs } from "~/trpc/server/index";
import { api, HydrateClient } from "~/trpc/client/server";
import { EditorFileMenu } from "../../components/app/editor-file-menu";
import { EditorWorkspaceNameInput } from "../../components/app/editor-workspace-name-input";
import { EditorWorkspaceListMenu } from "../../components/app/editor-worspace-list-menu";
import { EditorCommandDialog } from "../../components/command-dialog/editor-command-dialog";
import { Debug } from "../../components/webgl/webgl-debug";
import { WebGLTextureRenderPipeline } from "../../components/webgl/webgl-texture-render-pipeline";
import { EdgeStoreProvider } from "../../providers/edge-store-provider";
import { EditorStoreProvider } from "../../providers/editor-store-provider";
import { FileMenuViewProvider } from "../../providers/file-menu-view-provider";
import { InspectorStoreProvider } from "../../providers/inspector-store-provider";
import { NodeStoreProvider } from "../../providers/node-store-provider";
import { SelectionStoreProvider } from "../../providers/selection-store-provider";
import { ShaderCacheStoreProvider } from "../../providers/shader-cache-store-provider";
import { TextureRenderStoreProvider } from "../../providers/texture-render-store-provider";
import { WorkspaceReactFlowProvider } from "../../providers/workspace-react-flow-provider";
import { WorkspaceViewProvider } from "../../providers/workspace-view-provider";
import { convertToBaseEdge } from "../../types/edge";
import { convertToBaseNode } from "../../types/node";

const WebGLCanvas = dynamic(
  () => import("@repo/threejs").then((mod) => mod.WebGLCanvas),
  { ssr: false },
);

const Inspector = dynamic(() =>
  import("../../components/inspector/inspector").then((mod) => mod.Inspector),
);

interface WorkspaceLayoutProps {
  children: React.ReactNode;
  params: {
    id: string;
  };
}

/**
 * Get workspace from params, handling errors
 * @todo - handle unauthorized and not found errors more gracefully
 */
const getWorkspace = async ({
  workspaceId,
}: RouterInputs["tenant"]["workspace"]["get"]): Promise<
  RouterOutputs["tenant"]["workspace"]["get"] | null
> => {
  const workspace = await api.tenant.workspace.get({ workspaceId });
  return workspace;
};

/**
 * Get workspace node ids
 * @todo - handle unauthorized and not found errors more gracefully
 */
const getWorkspaceNodeBaseAll = async ({
  workspaceId,
}: RouterInputs["tenant"]["node"]["base"]["getAll"]): Promise<
  RouterOutputs["tenant"]["node"]["base"]["getAll"]
> => {
  const nodes = await api.tenant.node.base.getAll({ workspaceId });
  return nodes;
};

/**
 * Get workspace edges
 */
const getWorkspaceEdgeAll = async ({
  workspaceId,
}: RouterInputs["tenant"]["edge"]["getAll"]): Promise<
  RouterOutputs["tenant"]["edge"]["getAll"]
> => {
  const edges = await api.tenant.edge.getAll({ workspaceId });
  return edges;
};

export default async function WorkspaceLayout({
  children,
  params,
}: WorkspaceLayoutProps) {
  const { id } = params;
  const [workspace, nodes, edges] = await Promise.all([
    getWorkspace({ workspaceId: id }),
    getWorkspaceNodeBaseAll({ workspaceId: id }),
    getWorkspaceEdgeAll({ workspaceId: id }),
  ]);

  if (!workspace) {
    notFound();
  }

  /** Prefetch node data using <HydrateClient> (tRPC SSR) & useSuspenseQuery (Tanstack Query) */
  nodes.forEach((node) => {
    void api.tenant.node.data.get.prefetch({ nodeId: node.id });
  });

  const baseNodes = convertToBaseNode(nodes);
  const baseEdges = convertToBaseEdge(edges);

  return (
    <div className="relative flex h-screen flex-col">
      <div className="fixed z-50 p-4">
        <FileMenuViewProvider>
          <Breadcrumb>
            <BreadcrumbList>
              <BreadcrumbItem>
                <EditorFileMenu />
              </BreadcrumbItem>
              <BreadcrumbSeparator />
              <BreadcrumbItem>
                <EditorWorkspaceNameInput initialWorkspace={workspace} />
                <EditorWorkspaceListMenu />
              </BreadcrumbItem>
            </BreadcrumbList>
          </Breadcrumb>
        </FileMenuViewProvider>
      </div>

      <HydrateClient>
        <NodeStoreProvider initialNodes={baseNodes}>
          <EdgeStoreProvider initialEdges={baseEdges}>
            <SelectionStoreProvider>
<<<<<<< HEAD
              <EditorStoreProvider>
                <TextureRenderStoreProvider
                  initialNodes={baseNodes.filter(
                    (node) => node.type === $NodeType.Enum.texture,
                  )}
                >
                  <InspectorStoreProvider>
                    <WebGLCanvas
                      style={{
                        position: "absolute",
                        pointerEvents: "none",
                        top: 0,
                        left: 0,
                        width: "100%",
                        height: "100%",
                        zIndex: 1,
                      }}
                      showPerformance={true}
                    >
                      <TextureRenderPipeline />
                    </WebGLCanvas>
                    {children}
                    <div className="absolute top-4 right-4">
                      <Inspector />
                    </div>
                    <EditorCommandDialog />
                  </InspectorStoreProvider>
                </TextureRenderStoreProvider>
              </EditorStoreProvider>
=======
              <ShaderCacheStoreProvider initialShaders={{}}>
                <EditorStoreProvider>
                  <TextureRenderStoreProvider
                    initialNodes={baseNodes.filter(
                      (node) => node.type === $NodeType.enum.texture,
                    )}
                  >
                    <InspectorStoreProvider>
                      <WebGLCanvas
                        style={{
                          position: "absolute",
                          pointerEvents: "none",
                          top: 0,
                          left: 0,
                          width: "100%",
                          height: "100%",
                          zIndex: 1,
                        }}
                        showPerformance={true}
                      >
                        <WebGLTextureRenderPipeline />
                      </WebGLCanvas>
                      <WorkspaceReactFlowProvider>
                        <WorkspaceViewProvider>
                          {children}
                          <Debug />
                        </WorkspaceViewProvider>
                      </WorkspaceReactFlowProvider>
                      <div className="absolute right-4 top-4">
                        <Inspector />
                      </div>
                      <EditorCommandDialog />
                    </InspectorStoreProvider>
                  </TextureRenderStoreProvider>
                </EditorStoreProvider>
              </ShaderCacheStoreProvider>
>>>>>>> 004f4d57
            </SelectionStoreProvider>
          </EdgeStoreProvider>
        </NodeStoreProvider>
      </HydrateClient>
    </div>
  );
}<|MERGE_RESOLUTION|>--- conflicted
+++ resolved
@@ -7,7 +7,7 @@
   BreadcrumbList,
   BreadcrumbSeparator,
 } from "@repo/ui/components/ui/breadcrumb";
-import { $NodeType } from "@vendor/db/types";
+import { $NodeType } from "@vendor/db/lightfast/types";
 
 import type { RouterInputs, RouterOutputs } from "~/trpc/server/index";
 import { api, HydrateClient } from "~/trpc/client/server";
@@ -130,37 +130,6 @@
         <NodeStoreProvider initialNodes={baseNodes}>
           <EdgeStoreProvider initialEdges={baseEdges}>
             <SelectionStoreProvider>
-<<<<<<< HEAD
-              <EditorStoreProvider>
-                <TextureRenderStoreProvider
-                  initialNodes={baseNodes.filter(
-                    (node) => node.type === $NodeType.Enum.texture,
-                  )}
-                >
-                  <InspectorStoreProvider>
-                    <WebGLCanvas
-                      style={{
-                        position: "absolute",
-                        pointerEvents: "none",
-                        top: 0,
-                        left: 0,
-                        width: "100%",
-                        height: "100%",
-                        zIndex: 1,
-                      }}
-                      showPerformance={true}
-                    >
-                      <TextureRenderPipeline />
-                    </WebGLCanvas>
-                    {children}
-                    <div className="absolute top-4 right-4">
-                      <Inspector />
-                    </div>
-                    <EditorCommandDialog />
-                  </InspectorStoreProvider>
-                </TextureRenderStoreProvider>
-              </EditorStoreProvider>
-=======
               <ShaderCacheStoreProvider initialShaders={{}}>
                 <EditorStoreProvider>
                   <TextureRenderStoreProvider
@@ -189,7 +158,7 @@
                           <Debug />
                         </WorkspaceViewProvider>
                       </WorkspaceReactFlowProvider>
-                      <div className="absolute right-4 top-4">
+                      <div className="absolute top-4 right-4">
                         <Inspector />
                       </div>
                       <EditorCommandDialog />
@@ -197,7 +166,6 @@
                   </TextureRenderStoreProvider>
                 </EditorStoreProvider>
               </ShaderCacheStoreProvider>
->>>>>>> 004f4d57
             </SelectionStoreProvider>
           </EdgeStoreProvider>
         </NodeStoreProvider>
