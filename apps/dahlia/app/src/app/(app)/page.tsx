import Image from "next/image";

import { Card } from "@repo/ui/components/ui/card";
import {
  Carousel,
  CarouselContent,
  CarouselItem,
  CarouselNext,
  CarouselPrevious,
} from "@repo/ui/components/ui/carousel";

import { AuthWrapper } from "~/components/auth-wrapper";
import { TextureGenerationForm } from "~/components/texture-generation-form";

export default function Page() {
  return (
<<<<<<< HEAD
    <>
      <AuthWrapper />
      <main
        className="relative mx-auto flex min-h-screen w-full flex-col items-center justify-center px-4 pb-20 sm:max-w-4xl sm:px-0 sm:pb-32"
        aria-label="Main content"
      >
        <div className="flex h-[30vh] w-full flex-col items-center justify-center gap-6 sm:h-[40vh] sm:gap-12">
          <h1 className="text-balance px-4 text-center text-xl font-bold sm:text-2xl">
            What can I help you create?
          </h1>
          <TextureGenerationForm />
        </div>

        <div className="flex w-full flex-col items-start gap-4 px-4 sm:gap-6 sm:px-0">
          <h2 className="text-balance text-left text-xl leading-6 text-primary sm:text-2xl">
            Or start with a template
          </h2>

          <Carousel
            opts={{
              align: "start",
              loop: true,
            }}
            className="w-full"
            aria-label="Template gallery"
          >
            <CarouselContent className="-ml-2 sm:-ml-4">
              {[1, 2, 3].map((id) => (
                <CarouselItem
                  key={id}
                  className="pl-2 sm:pl-4 md:basis-1/2"
                  role="group"
                  aria-label={`Template ${id}`}
                >
                  <Card className="relative h-[400px] w-full overflow-hidden rounded-[0.25rem] transition-transform duration-300 hover:scale-[1.02] sm:h-[300px]">
                    <Image
                      src={`/playground-placeholder-${id}.webp`}
                      alt={`Template preview ${id}`}
                      width={1000}
                      height={1000}
                      className="h-full w-full object-cover"
                    />
                  </Card>
                </CarouselItem>
              ))}
            </CarouselContent>
            <div className="block">
              <CarouselPrevious
                className="left-4"
                aria-label="View previous template"
              />
              <CarouselNext
                className="right-4"
                aria-label="View next template"
              />
            </div>
          </Carousel>
        </div>
      </main>
    </>
=======
    <main
      className="relative mx-auto flex min-h-screen w-full flex-col items-center justify-center px-6 pb-20 sm:max-w-4xl sm:px-8 sm:pb-32 lg:px-12"
      aria-label="Main content"
    >
      <div className="flex h-[30vh] w-full flex-col items-center justify-center gap-6 sm:h-[30vh] sm:gap-12">
        <h1 className="text-balance px-4 text-center text-xl font-bold sm:text-2xl">
          What can I help you create?
        </h1>
        <form
          className="relative w-full max-w-xl px-4 sm:px-0"
          role="search"
          aria-label="Generate texture"
        >
          <Input
            placeholder="Generate a cool texture..."
            className="pr-12 text-sm transition-all duration-200 ease-in-out sm:text-base"
            aria-label="Texture generation prompt"
          />
          <div className="absolute right-0 top-0">
            <Button
              type="submit"
              variant="outline"
              size="icon"
              disabled={true}
              aria-label="Generate texture"
            >
              <ArrowRightIcon className="h-4 w-4" />
              <span className="sr-only">Submit generation request</span>
            </Button>
          </div>
        </form>
      </div>

      <div className="flex w-full flex-col items-start gap-4 px-0 sm:gap-6">
        <h2 className="text-balance text-left text-xl leading-6 text-primary sm:text-2xl">
          Or start with a template
        </h2>

        <Carousel
          opts={{
            align: "start",
            loop: true,
          }}
          className="w-full"
          aria-label="Template gallery"
        >
          <CarouselContent className="-ml-2 sm:-ml-4">
            {[1, 2, 3].map((id) => (
              <CarouselItem
                key={id}
                className="pl-2 sm:pl-4 md:basis-1/2"
                role="group"
                aria-label={`Template ${id}`}
              >
                <Card className="relative h-[400px] w-full overflow-hidden rounded-[0.25rem] transition-transform duration-300 hover:scale-[1.02] sm:h-[300px]">
                  <Image
                    src={`/playground-placeholder-${id}.webp`}
                    alt={`Template preview ${id}`}
                    width={800}
                    height={600}
                    sizes="(max-width: 768px) 100vw, 50vw"
                    quality={70}
                    priority={id === 1}
                    className="h-full w-full object-cover"
                  />
                </Card>
              </CarouselItem>
            ))}
          </CarouselContent>
          <div className="block">
            <CarouselPrevious
              className="left-6 lg:left-8"
              aria-label="View previous template"
            />
            <CarouselNext
              className="right-6 lg:right-8"
              aria-label="View next template"
            />
          </div>
        </Carousel>
      </div>
    </main>
>>>>>>> 60d6675e
  );
}<|MERGE_RESOLUTION|>--- conflicted
+++ resolved
@@ -14,21 +14,20 @@
 
 export default function Page() {
   return (
-<<<<<<< HEAD
     <>
       <AuthWrapper />
       <main
-        className="relative mx-auto flex min-h-screen w-full flex-col items-center justify-center px-4 pb-20 sm:max-w-4xl sm:px-0 sm:pb-32"
+        className="relative mx-auto flex min-h-screen w-full flex-col items-center justify-center px-6 pb-20 sm:max-w-4xl sm:px-8 sm:pb-32 lg:px-12"
         aria-label="Main content"
       >
-        <div className="flex h-[30vh] w-full flex-col items-center justify-center gap-6 sm:h-[40vh] sm:gap-12">
+        <div className="flex h-[30vh] w-full flex-col items-center justify-center gap-6 sm:h-[30vh] sm:gap-12">
           <h1 className="text-balance px-4 text-center text-xl font-bold sm:text-2xl">
             What can I help you create?
           </h1>
           <TextureGenerationForm />
         </div>
 
-        <div className="flex w-full flex-col items-start gap-4 px-4 sm:gap-6 sm:px-0">
+        <div className="flex w-full flex-col items-start gap-4 px-0 sm:gap-6">
           <h2 className="text-balance text-left text-xl leading-6 text-primary sm:text-2xl">
             Or start with a template
           </h2>
@@ -53,8 +52,11 @@
                     <Image
                       src={`/playground-placeholder-${id}.webp`}
                       alt={`Template preview ${id}`}
-                      width={1000}
-                      height={1000}
+                      width={800}
+                      height={600}
+                      sizes="(max-width: 768px) 100vw, 50vw"
+                      quality={70}
+                      priority={id === 1}
                       className="h-full w-full object-cover"
                     />
                   </Card>
@@ -63,11 +65,11 @@
             </CarouselContent>
             <div className="block">
               <CarouselPrevious
-                className="left-4"
+                className="left-6 lg:left-8"
                 aria-label="View previous template"
               />
               <CarouselNext
-                className="right-4"
+                className="right-6 lg:right-8"
                 aria-label="View next template"
               />
             </div>
@@ -75,89 +77,5 @@
         </div>
       </main>
     </>
-=======
-    <main
-      className="relative mx-auto flex min-h-screen w-full flex-col items-center justify-center px-6 pb-20 sm:max-w-4xl sm:px-8 sm:pb-32 lg:px-12"
-      aria-label="Main content"
-    >
-      <div className="flex h-[30vh] w-full flex-col items-center justify-center gap-6 sm:h-[30vh] sm:gap-12">
-        <h1 className="text-balance px-4 text-center text-xl font-bold sm:text-2xl">
-          What can I help you create?
-        </h1>
-        <form
-          className="relative w-full max-w-xl px-4 sm:px-0"
-          role="search"
-          aria-label="Generate texture"
-        >
-          <Input
-            placeholder="Generate a cool texture..."
-            className="pr-12 text-sm transition-all duration-200 ease-in-out sm:text-base"
-            aria-label="Texture generation prompt"
-          />
-          <div className="absolute right-0 top-0">
-            <Button
-              type="submit"
-              variant="outline"
-              size="icon"
-              disabled={true}
-              aria-label="Generate texture"
-            >
-              <ArrowRightIcon className="h-4 w-4" />
-              <span className="sr-only">Submit generation request</span>
-            </Button>
-          </div>
-        </form>
-      </div>
-
-      <div className="flex w-full flex-col items-start gap-4 px-0 sm:gap-6">
-        <h2 className="text-balance text-left text-xl leading-6 text-primary sm:text-2xl">
-          Or start with a template
-        </h2>
-
-        <Carousel
-          opts={{
-            align: "start",
-            loop: true,
-          }}
-          className="w-full"
-          aria-label="Template gallery"
-        >
-          <CarouselContent className="-ml-2 sm:-ml-4">
-            {[1, 2, 3].map((id) => (
-              <CarouselItem
-                key={id}
-                className="pl-2 sm:pl-4 md:basis-1/2"
-                role="group"
-                aria-label={`Template ${id}`}
-              >
-                <Card className="relative h-[400px] w-full overflow-hidden rounded-[0.25rem] transition-transform duration-300 hover:scale-[1.02] sm:h-[300px]">
-                  <Image
-                    src={`/playground-placeholder-${id}.webp`}
-                    alt={`Template preview ${id}`}
-                    width={800}
-                    height={600}
-                    sizes="(max-width: 768px) 100vw, 50vw"
-                    quality={70}
-                    priority={id === 1}
-                    className="h-full w-full object-cover"
-                  />
-                </Card>
-              </CarouselItem>
-            ))}
-          </CarouselContent>
-          <div className="block">
-            <CarouselPrevious
-              className="left-6 lg:left-8"
-              aria-label="View previous template"
-            />
-            <CarouselNext
-              className="right-6 lg:right-8"
-              aria-label="View next template"
-            />
-          </div>
-        </Carousel>
-      </div>
-    </main>
->>>>>>> 60d6675e
   );
 }