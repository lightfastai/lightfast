"use client";

import { useEffect } from "react";
import { useRouter } from "next/navigation";
import { BrowserContainer } from "./browser-container";
import { AppEmptyState } from "@repo/ui/components/app-empty-state";
<<<<<<< HEAD
import { ChatMessages } from "./chat-messages";
import { PlaygroundHeader } from "./playground-header";
=======
import { ChatInput } from "@repo/ui/components/chat/chat-input";
import { ChatMessages } from "./chat/chat-messages";
import { AuthenticatedHeader } from "./layouts/authenticated-header";
>>>>>>> 12ee6203
import { PlaygroundLayout } from "./layouts/playground-layout";
import { ChatSection } from "./layouts/chat-section";
import { BrowserSection } from "./layouts/browser-section";
import { useChat } from "~/hooks/use-chat";
import { AgentId } from "~/app/(agents)/types";
import type { PlaygroundUIMessage } from "~/types/playground-ui-messages";
import { BrowserProvider } from "~/contexts/browser-context";

interface PlaygroundInterfaceProps {
	sessionId: string;
	initialMessages: PlaygroundUIMessage[];
}

/**
 * Inner component that uses browser context
 */
function PlaygroundInterfaceInner({
	sessionId,
	initialMessages,
}: PlaygroundInterfaceProps) {
	const router = useRouter();

	// Use the chat hook with the browser agent
	const { messages, sendMessage, status, isLoading } = useChat({
		agentId: AgentId.BROWSER_010,
		sessionId,
		initialMessages,
		onError: (error) => {
			console.error("Chat error:", error);
			// TODO: Add toast notification for user feedback
		},
	});

	// Update URL to include session ID when first message is sent
	useEffect(() => {
		if (messages.length > 0 && window.location.pathname === "/playground") {
			// Use history.replaceState like Vercel AI Chatbot for seamless URL update
			window.history.replaceState({}, "", `/playground/${sessionId}`);
		}
	}, [messages.length, sessionId]);

	const handleSendMessage = async (message: string) => {
		try {
			await sendMessage(message);
		} catch (error) {
			console.error("Failed to send message:", error);
			// Error is already handled by onError callback
		}
	};

	// Always render the full interface if we have messages
	if (messages.length > 0) {
		return (
			<PlaygroundLayout
				header={<AuthenticatedHeader />}
				sidebar={
					<ChatSection
						messages={<ChatMessages messages={messages} status={status} />}
						input={
							<ChatInput
								onSendMessage={handleSendMessage}
								placeholder="Ask the browser agent to navigate, interact, or extract data..."
								disabled={isLoading}
								withGradient={true}
								withDescription="Playground is powered by Lightfast Cloud"
							/>
						}
					/>
				}
				main={
					<BrowserSection>
						<BrowserContainer sessionId={sessionId} />
					</BrowserSection>
				}
			/>
		);
	}

	// For empty state, center the content in the middle of the page
	return (
		<div className="h-screen flex flex-col relative">
			<AuthenticatedHeader />
			<div className="absolute inset-0 flex items-center justify-center pointer-events-none">
				<div className="w-full max-w-3xl px-4 pointer-events-auto">
					<div className="px-4">
						<AppEmptyState 
							title="Playground"
							description="This is the Lightfast playground. Test and experiment with AI agent capabilities in a safe environment."
						/>
					</div>
					<ChatInput
						onSendMessage={handleSendMessage}
						placeholder="Ask the browser agent to navigate, interact, or extract data..."
						disabled={isLoading}
					/>
				</div>
			</div>
		</div>
	);
}

/**
 * PlaygroundInterface with optimized server/client boundaries
 * Server-renders static content and progressively enhances with client features
 */
export function PlaygroundInterface(props: PlaygroundInterfaceProps) {
	return (
		<BrowserProvider>
			<PlaygroundInterfaceInner key={props.sessionId} {...props} />
		</BrowserProvider>
	);
}<|MERGE_RESOLUTION|>--- conflicted
+++ resolved
@@ -4,14 +4,9 @@
 import { useRouter } from "next/navigation";
 import { BrowserContainer } from "./browser-container";
 import { AppEmptyState } from "@repo/ui/components/app-empty-state";
-<<<<<<< HEAD
-import { ChatMessages } from "./chat-messages";
-import { PlaygroundHeader } from "./playground-header";
-=======
 import { ChatInput } from "@repo/ui/components/chat/chat-input";
 import { ChatMessages } from "./chat/chat-messages";
 import { AuthenticatedHeader } from "./layouts/authenticated-header";
->>>>>>> 12ee6203
 import { PlaygroundLayout } from "./layouts/playground-layout";
 import { ChatSection } from "./layouts/chat-section";
 import { BrowserSection } from "./layouts/browser-section";
