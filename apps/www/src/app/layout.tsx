import type { Metadata, Viewport } from "next";

import "@repo/ui/globals.css";

import { ClerkProvider } from "@clerk/nextjs";

<<<<<<< HEAD
import { siteConfig } from "@repo/lightfast-config";
import { ThemeProvider } from "@repo/ui/components/theme-provider";
=======
>>>>>>> eff5f788
import { Toaster } from "@repo/ui/components/ui/toaster";
import { fonts } from "@repo/ui/lib/fonts";
import { cn } from "@repo/ui/lib/utils";
import { PostHogProvider } from "@vendor/analytics/posthog-client";
import { SpeedInsights, VercelAnalytics } from "@vendor/analytics/vercel";

import { createBaseUrl } from "~/lib/base-url";

export const metadata: Metadata = {
  title: {
    default: siteConfig.name,
    template: `%s - ${siteConfig.name}`,
  },
  metadataBase: new URL(siteConfig.url),
  description: siteConfig.description,
  keywords: [
    "Lightfast",
    "AI",
    "Design",
    "Blender",
    "Unreal Engine",
    "Ableton",
    "MCP",
  ],
  authors: [
    {
      name: siteConfig.name,
      url: siteConfig.url,
    },
  ],
  creator: siteConfig.name,
  openGraph: {
    type: "website",
    locale: "en_US",
    url: siteConfig.url,
    title: siteConfig.name,
    description: siteConfig.description,
    siteName: siteConfig.name,
    images: [
      {
        url: siteConfig.ogImage,
        width: 1200,
        height: 630,
        alt: siteConfig.name,
      },
    ],
  },
  twitter: {
    card: "summary_large_image",
    title: siteConfig.name,
    description: siteConfig.description,
    images: [siteConfig.ogImage],
    creator: siteConfig.links.twitter.href,
  },
  icons: {
    icon: "/favicon.ico",
    shortcut: "/favicon-16x16.png",
    apple: "/apple-touch-icon.png",
    other: [
      {
        rel: "icon",
        url: "/favicon-32x32.png",
      },
      {
        rel: "icon",
        url: "/android-chrome-192x192.png",
      },
      {
        rel: "icon",
        url: "/android-chrome-512x512.png",
      },
    ],
  },
  applicationName: siteConfig.name,
  appleWebApp: {
    capable: true,
    statusBarStyle: "default",
    title: siteConfig.name,
  },
  formatDetection: {
    telephone: false,
  },
};

export const viewport: Viewport = {
  themeColor: "#09090b",
};

export default function RootLayout({
  children,
}: Readonly<{
  children: React.ReactNode;
}>) {
  return (
    <ClerkProvider waitlistUrl="/">
      <html lang="en" suppressHydrationWarning>
        <head />
        <body className={cn("dark bg-background min-h-screen", fonts)}>
          <PostHogProvider baseUrl={createBaseUrl()}>
            <div className="bg-background relative flex min-h-screen flex-col">
              {children}
            </div>
            <Toaster />
            <VercelAnalytics />
            <SpeedInsights />
          </PostHogProvider>
        </body>
      </html>
    </ClerkProvider>
  );
}<|MERGE_RESOLUTION|>--- conflicted
+++ resolved
@@ -2,13 +2,7 @@
 
 import "@repo/ui/globals.css";
 
-import { ClerkProvider } from "@clerk/nextjs";
-
-<<<<<<< HEAD
 import { siteConfig } from "@repo/lightfast-config";
-import { ThemeProvider } from "@repo/ui/components/theme-provider";
-=======
->>>>>>> eff5f788
 import { Toaster } from "@repo/ui/components/ui/toaster";
 import { fonts } from "@repo/ui/lib/fonts";
 import { cn } from "@repo/ui/lib/utils";
@@ -103,20 +97,18 @@
   children: React.ReactNode;
 }>) {
   return (
-    <ClerkProvider waitlistUrl="/">
-      <html lang="en" suppressHydrationWarning>
-        <head />
-        <body className={cn("dark bg-background min-h-screen", fonts)}>
-          <PostHogProvider baseUrl={createBaseUrl()}>
-            <div className="bg-background relative flex min-h-screen flex-col">
-              {children}
-            </div>
-            <Toaster />
-            <VercelAnalytics />
-            <SpeedInsights />
-          </PostHogProvider>
-        </body>
-      </html>
-    </ClerkProvider>
+    <html lang="en" suppressHydrationWarning>
+      <head />
+      <body className={cn("dark bg-background min-h-screen", fonts)}>
+        <PostHogProvider baseUrl={createBaseUrl()}>
+          <div className="bg-background relative flex min-h-screen flex-col">
+            {children}
+          </div>
+          <Toaster />
+          <VercelAnalytics />
+          <SpeedInsights />
+        </PostHogProvider>
+      </body>
+    </html>
   );
 }