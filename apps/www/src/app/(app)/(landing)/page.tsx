--- conflicted
+++ resolved
@@ -6,14 +6,6 @@
 
 export default function HomePage() {
 	return (
-<<<<<<< HEAD
-		<div className="px-6 sm:px-8 lg:px-4 py-20 sm:py-24 lg:py-32">
-			<div className="mx-auto max-w-6xl space-y-20 sm:space-y-24 lg:space-y-32">
-				<HeroSection />
-				<PlatformSection />
-				<FrameworkSection />
-				<TemplatesSection />
-=======
 		<div className="py-20 sm:py-24 lg:py-32">
 			<div className="px-6 sm:px-8 lg:px-4">
 				<div className="mx-auto max-w-6xl space-y-20 sm:space-y-24 lg:space-y-32">
@@ -33,7 +25,6 @@
 					<FrameworkSection />
 					<TemplatesSection />
 				</div>
->>>>>>> 25f295ac
 			</div>
 		</div>
 	);
