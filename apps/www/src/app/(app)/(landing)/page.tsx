import type { Metadata } from "next";
import { Suspense } from "react";
import { ErrorBoundary } from "next/dist/client/components/error-boundary";
import dynamic from "next/dynamic";
import Image from "next/image";

import { Icons } from "@repo/ui/components/icons";
import { Container } from "@repo/ui/components/ui/container";

import { Icons } from "@repo/ui/components/icons";

import { EarlyAccessCountFallback } from "~/components/early-access/early-access-count-error";
import { EarlyAccessJotaiProvider } from "~/components/early-access/jotai/early-access-jotai-provider";

// Preload the dynamic components to avoid navigation delays
const EarlyAccessForm = dynamic(
  () =>
    import("~/components/early-access/early-access-form").then(
      (mod) => mod.EarlyAccessForm,
    ),
  {
    ssr: true,
    loading: () => (
      <div className="bg-muted/30 h-10 w-full animate-pulse rounded-lg" />
    ),
  },
);

const EarlyAccessCount = dynamic(
  () =>
    import("~/components/early-access/early-access-count").then(
      (mod) => mod.EarlyAccessCount,
    ),
  {
    ssr: true,
    loading: () => <EarlyAccessCountFallback />,
  },
);

export const metadata: Metadata = {
  title: "Home",
  description: "Join the waitlist to get early access to Lightfast",
};

export default function Home() {
  return (
    <div className="relative w-full overflow-hidden">
      {/* Pre-container section */}
      <div className="flex items-center justify-center">
        <div className="flex flex-col items-center gap-2">
          <span className="text-muted-foreground font-mono text-xs font-medium">
            Introducing
          </span>
<<<<<<< HEAD
          <div className="flex items-center gap-2">
            <Icons.logo className="w-32" />
            <span className="bg-gradient-to-r from-sky-200 to-sky-500 bg-clip-text text-xl font-medium tracking-widest text-transparent uppercase">
              Computer
            </span>
          </div>
          <div className="max-w-2xl">
            <p className="text-muted-foreground text-center text-xs text-balance">
              Simplifying the way you interact with applications like Blender,
              Unity, Fusion360 and more. We integrate with your tools to make
              your workflow more efficient.
            </p>
          </div>
=======
          <h1 className="text-md text-md flex items-center justify-center gap-2 py-2 leading-none font-bold tracking-[0.1em] uppercase lg:text-xl">
            <Icons.logo className="w-26 lg:w-32" />
            <span className="relative inline-block bg-gradient-to-r from-sky-400 via-fuchsia-400 to-orange-400 bg-clip-text text-transparent">
              Computer
            </span>
          </h1>
          <p className="text-muted-foreground mx-auto max-w-xs text-center text-xs text-balance sm:max-w-lg">
            Simplifying the way you interact with applications like Blender,
            Unity, Fusion360 and more. We integrate with your tools to make your
            workflow more efficient.
          </p>
>>>>>>> a7f5bde8
        </div>
      </div>

      {/* Early Access Form Section */}
      <div className="flex flex-col items-center gap-4 py-8">
        <div className="mt-3 flex w-full max-w-md flex-col gap-2">
          <EarlyAccessJotaiProvider>
            <Suspense
              fallback={
                <div className="bg-muted/30 h-10 w-full animate-pulse rounded-lg" />
              }
            >
              <EarlyAccessForm />
            </Suspense>
            <div className="flex h-5 items-center justify-center">
              <ErrorBoundary errorComponent={EarlyAccessCountFallback}>
                <Suspense
                  fallback={
                    <div className="bg-muted/30 h-5 w-20 animate-pulse rounded-lg" />
                  }
                >
                  <EarlyAccessCount />
                </Suspense>
              </ErrorBoundary>
            </div>
          </EarlyAccessJotaiProvider>
        </div>
      </div>

      {/* Main container with blue sky background */}
      <Container className="relative rounded-lg">
        {/* Background gradient */}
        <div className="overflow bg-muted/20 absolute inset-0 z-0 rounded-lg border p-2 focus:outline-none">
          <Image
            src="/blue-sky.0.png"
            alt="Gradient"
            className="h-full w-full rounded-md"
            width={1376}
            height={895}
            priority
            loading="eager"
            quality={70}
          />
        </div>

        {/* Main content */}
        <div className="relative z-10 flex h-full flex-col items-center justify-center py-64">
          {/* White div with "Copilot for Creatives" */}
          <div className="rounded-lg bg-white px-8 py-6 shadow-lg">
            <h1 className="text-lg text-black">
              We are building the{" "}
              <span className="font-bold">Copilot for Creatives</span>
            </h1>
          </div>
        </div>
      </Container>

      {/* Integrated with section in its own Container, not over the bg gradient */}
      <Container className="relative">
        <section
          className="bg-background/80 mt-12 flex h-[50vh] w-full flex-col items-center justify-center"
          aria-label="Integrated with popular creative apps"
        >
          <h2 className="mb-8 text-center font-mono text-xs font-semibold tracking-widest uppercase">
            Integrated with
          </h2>
          <ul className="grid w-full max-w-4xl grid-cols-2 gap-12 px-4 sm:grid-cols-3 md:grid-cols-4">
            {[
              {
                title: "Blender",
                image: "/creative-app-logos/blender.png",
              },
              {
                title: "TouchDesigner",
                image: "/creative-app-logos/touchdesigner.png",
              },
              {
                title: "Houdini",
                image: "/creative-app-logos/houdini.png",
              },
              {
                title: "Unreal Engine",
                image: "/creative-app-logos/unreal-engine.png",
              },
            ].map((app) => (
              <li key={app.title} className="flex items-center justify-center">
                <Image
                  src={app.image}
                  alt={app.title}
                  width={200}
                  height={200}
                />
              </li>
            ))}
          </ul>
        </section>
      </Container>

      {/* Automation section */}
      {/* <Container className="relative">
        <section
          className="border-border bg-background/80 relative mt-12 flex min-h-[40vh] w-full flex-col items-center justify-center overflow-hidden rounded-lg border pb-12"
          aria-label="Single interface to automate your creative needs"
        >
          <div className="absolute inset-0 z-0 overflow-hidden rounded-lg">
            <Image
              src="/automation-section-bg.png"
              alt="Gradient"
              className="h-full w-full grayscale filter"
              width={1376}
              height={895}
              priority={false}
            />
          </div>
          <div className="pointer-events-none absolute inset-0 z-10 rounded-lg bg-black/50 backdrop-blur-sm" />
          <div className="relative z-20 flex h-full w-full flex-col items-center justify-center">
            <div className="border-border flex h-8 w-full items-center justify-end gap-2 px-4">
              <div className="text-foreground flex items-center gap-4 text-xs">
                <Wifi className="h-4 w-4" />
                <CurrentTime />
              </div>
            </div>
            <div className="flex flex-col items-center gap-4 py-8">
              <div className="flex max-w-2xl flex-col items-center gap-4">
                <h2 className="text-center text-2xl font-semibold">
                  An intelligent Creative Copilot
                </h2>
                <p className="text-muted-foreground mb-6 text-center text-sm">
                  Lightfast is an intelligent creative copilot that simplifies
                  the way you interact with applications like Blender, Unity,
                  Fusion360 and more.
                </p>
              </div>
              <div
                className="flex items-center justify-center gap-2"
                aria-label="Powered by OpenAI"
              >
                <span className="sr-only">Powered by OpenAI</span>
                <svg
                  width="24"
                  height="24"
                  viewBox="0 0 32 32"
                  fill="none"
                  xmlns="http://www.w3.org/2000/svg"
                  aria-hidden="true"
                >
                  <g>
                    <path
                      d="M16.001 2.667c-3.68 0-6.667 2.987-6.667 6.667v1.333h-1.334C4.987 10.667 2 13.653 2 17.333c0 3.68 2.987 6.667 6.667 6.667h1.333v1.333c0 3.68 2.987 6.667 6.667 6.667 3.68 0 6.667-2.987 6.667-6.667v-1.333h1.333c3.68 0 6.667-2.987 6.667-6.667 0-3.68-2.987-6.667-6.667-6.667h-1.333V9.334c0-3.68-2.987-6.667-6.667-6.667zm0 2c2.577 0 4.667 2.09 4.667 4.667v1.333h-9.334V9.334c0-2.577 2.09-4.667 4.667-4.667zm-6.667 6.667h13.334c2.577 0 4.667 2.09 4.667 4.667 0 2.577-2.09 4.667-4.667 4.667H9.334c-2.577 0-4.667-2.09-4.667-4.667 0-2.577 2.09-4.667 4.667-4.667zm0 13.334c-2.577 0-4.667-2.09-4.667-4.667 0-2.577 2.09-4.667 4.667-4.667h13.334c2.577 0 4.667 2.09 4.667 4.667 0 2.577-2.09 4.667-4.667 4.667H9.334zm6.667 6.666c-2.577 0-4.667-2.09-4.667-4.666v-1.334h9.334v1.334c0 2.576-2.09 4.666-4.667 4.666z"
                      fill="#10A37F"
                    />
                  </g>
                </svg>
                <span className="text-muted-foreground text-xs font-medium">
                  Powered by OpenAI
                </span>
              </div>
            </div>
            <div className="bg-muted flex w-full max-w-4xl flex-col items-center gap-8 border p-12 px-4 md:flex-row md:items-center md:justify-between">
              <div className="flex-1 text-center md:text-left">
                <p className="text-primary mb-4 text-base md:text-xl">
                  Orchestrate, script, and automate tasks across your favorite
                  creative tools from one unified interface. Lightfast empowers
                  you to streamline your workflow, save time, and focus on what
                  matters most: creating.
                </p>
              </div>
              <div className="flex flex-1 justify-center">
                <Image
                  src="/images/playground-placeholder-1.webp"
                  alt="Automation example"
                  width={400}
                  height={225}
                  className="rounded-lg object-cover shadow-lg"
                  priority={false}
                />
              </div>
            </div>
          </div>
        </section>
      </Container> */}
    </div>
  );
}<|MERGE_RESOLUTION|>--- conflicted
+++ resolved
@@ -6,8 +6,6 @@
 
 import { Icons } from "@repo/ui/components/icons";
 import { Container } from "@repo/ui/components/ui/container";
-
-import { Icons } from "@repo/ui/components/icons";
 
 import { EarlyAccessCountFallback } from "~/components/early-access/early-access-count-error";
 import { EarlyAccessJotaiProvider } from "~/components/early-access/jotai/early-access-jotai-provider";
@@ -51,7 +49,6 @@
           <span className="text-muted-foreground font-mono text-xs font-medium">
             Introducing
           </span>
-<<<<<<< HEAD
           <div className="flex items-center gap-2">
             <Icons.logo className="w-32" />
             <span className="bg-gradient-to-r from-sky-200 to-sky-500 bg-clip-text text-xl font-medium tracking-widest text-transparent uppercase">
@@ -65,24 +62,11 @@
               your workflow more efficient.
             </p>
           </div>
-=======
-          <h1 className="text-md text-md flex items-center justify-center gap-2 py-2 leading-none font-bold tracking-[0.1em] uppercase lg:text-xl">
-            <Icons.logo className="w-26 lg:w-32" />
-            <span className="relative inline-block bg-gradient-to-r from-sky-400 via-fuchsia-400 to-orange-400 bg-clip-text text-transparent">
-              Computer
-            </span>
-          </h1>
-          <p className="text-muted-foreground mx-auto max-w-xs text-center text-xs text-balance sm:max-w-lg">
-            Simplifying the way you interact with applications like Blender,
-            Unity, Fusion360 and more. We integrate with your tools to make your
-            workflow more efficient.
-          </p>
->>>>>>> a7f5bde8
         </div>
       </div>
 
       {/* Early Access Form Section */}
-      <div className="flex flex-col items-center gap-4 py-8">
+      <div className="flex flex-col items-center gap-4 pt-4 pb-12">
         <div className="mt-3 flex w-full max-w-md flex-col gap-2">
           <EarlyAccessJotaiProvider>
             <Suspense
