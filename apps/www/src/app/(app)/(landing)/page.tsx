"use client";

import React from "react";
import Link from "next/link";
<<<<<<< HEAD
import { Check, Copy } from "lucide-react";
import { Button } from "@repo/ui/components/ui/button";
import { Badge } from "@repo/ui/components/ui/badge";
import {
	Card,
	CardContent,
	CardDescription,
	CardHeader,
	CardTitle,
} from "@repo/ui/components/ui/card";
import {
	Accordion,
	AccordionContent,
	AccordionItem,
	AccordionTrigger,
} from "@repo/ui/components/ui/accordion";
import { getAppUrl } from "@repo/url-utils";
import { DeusIntegrationShowcase } from "~/components/landing/deus-integration-showcase";
import { DeusIntegrationsSection } from "~/components/landing/deus-integrations-section";

export default function HomePage() {
	const [copied, setCopied] = React.useState(false);
	const deusUrl = getAppUrl("deus");

	const copyToClipboard = async () => {
		await navigator.clipboard.writeText("npm install -g @lightfastai/deus");
		setCopied(true);
		setTimeout(() => setCopied(false), 2000);
	};
=======
import { cloudUrl } from "~/lib/related-projects";

export default function HomePage() {
	
>>>>>>> 69360147
	return (
		<div className="relative min-h-screen">
			{/* Hero Section */}
			<section className="relative mx-auto max-w-7xl py-32 sm:py-8 lg:py-16">
				<div className="grid grid-cols-1 lg:grid-cols-2 gap-12 items-center">
					{/* Left Column - Content */}
					<div>
						{/* Status Badge */}
						<div className="mb-12">
							<Badge
								variant="outline"
								className="gap-2 bg-muted/50 px-3 py-1.5 text-xs uppercase tracking-widest backdrop-blur-sm"
							>
								<span className="text-foreground/80">Introducing</span>
							</Badge>
						</div>

						{/* Hero Title */}
						<h1 className="mb-8 max-w-2xl font-serif text-5xl font-bold leading-[1.15] tracking-tight text-foreground sm:text-6xl lg:text-5xl">
							<Link
								href={deusUrl}
								className="underline decoration-2 underline-offset-4 transition-colors hover:text-primary"
							>
								Deus
							</Link>{" "}
							is the intelligent agent router for developers and founders to
							build and iterate faster.
						</h1>

						{/* Supporting Description */}
						<p className="mb-12 max-w-xl text-balance text-base leading-relaxed text-muted-foreground sm:text-lg">
							One interface, infinite agents. Unified interface to connect all
							your existing apps and tools. Manages context and sessions
							intelligently for you while you build your product.
						</p>

						{/* Installation */}
						<div className="max-w-md">
							<p className="mb-4 text-sm text-muted-foreground">
								Install Node.js 18+, then run:
							</p>
							<div className="group relative overflow-hidden rounded-lg border bg-muted/30 p-3 backdrop-blur-sm">
								<code className="font-mono text-base text-foreground/90">
									<span className="text-primary">npm install</span>
									<span className="text-muted-foreground"> -g</span>
									<span className="text-foreground/90"> @lightfastai/deus</span>
								</code>
								<Button
									onClick={copyToClipboard}
									variant="ghost"
									size="icon"
									className="absolute right-4 top-1/2 -translate-y-1/2 opacity-0 transition-opacity group-hover:opacity-100"
									aria-label="Copy to clipboard"
								>
									{copied ? (
										<Check className="h-4 w-4 text-green-500" />
									) : (
										<Copy className="h-4 w-4 text-muted-foreground" />
									)}
								</Button>
							</div>
						</div>
					</div>

					{/* Right Column - Image Placeholder */}
					<div className="hidden lg:block">
						{/* Future image will go here */}
					</div>
				</div>
			</section>

			<section className="mx-auto max-w-5xl lg:max-w-6xl xl:max-w-7xl px-6 pb-16 sm:pb-20">
				<DeusIntegrationShowcase />
			</section>

			<DeusIntegrationsSection />

			{/* Agents Section */}
			<section className="relative border-t border-b bg-muted/20 py-32">
				<div className="mx-auto max-w-7xl px-6">
					<div className="text-center mb-16">
						<h2 className="mb-6 font-serif text-3xl text-foreground sm:text-4xl">
							One interface,{" "}
							<span className="text-primary">infinite agents</span>
						</h2>
						<p className="mx-auto max-w-2xl text-lg text-muted-foreground">
							Deus connects you to the best AI agents for any domain
						</p>
					</div>

					<div className="grid grid-cols-1 lg:grid-cols-[1fr_400px] gap-12 items-start">
						{/* Agent Grid */}
						<Card className="border-muted/50 bg-muted/30 backdrop-blur-sm p-8">
							<div className="grid grid-cols-3 gap-8">
								{[
									{ name: "Claude Code", category: "Development" },
									{ name: "Codex", category: "Code Generation" },
									{ name: "CodeRabbit", category: "Code Review" },
									{ name: "Linear", category: "Task Management" },
									{ name: "GitHub", category: "Version Control" },
									{ name: "Vercel", category: "Deployment" },
									{ name: "Supabase", category: "Backend" },
									{ name: "Stripe", category: "Payments" },
									{ name: "Resend", category: "Email" },
								].map((agent) => (
									<div
										key={agent.name}
										className="flex flex-col items-center justify-center text-center"
									>
										<div className="font-semibold text-foreground mb-1">
											{agent.name}
										</div>
										<div className="text-xs text-muted-foreground">
											{agent.category}
										</div>
									</div>
								))}
							</div>
						</Card>

						{/* Description Box */}
						<div className="space-y-4">
							<h3 className="text-md font-semibold font-serif tracking-tight">
								Connects with your favorite development tools
							</h3>
							<p className="text-muted-foreground text-sm leading-relaxed">
								Your workflow is where real work happens. Deus connects with the
								tools that power development—code generation, review,
								deployment, databases, monitoring, version control. Rather than
								adding another interface to juggle, it enhances your existing
								stack.
							</p>
						</div>
					</div>
				</div>
			</section>

			{/* FAQ Section */}
			<section className="py-20 px-4 sm:px-6 lg:px-8">
				<div className="mx-auto max-w-7xl">
					<div className="grid grid-cols-1 md:grid-cols-2 gap-8">
						{/* Top row - heading on left */}
						<div className="space-y-4">
							<h2 className="text-4xl font-bold tracking-tight">
								Frequently Asked Questions
							</h2>
							<p className="text-lg text-muted-foreground">
								Everything you need to know about Deus
							</p>
						</div>
						<div></div>

						{/* FAQ content spanning full width */}
						<div className="md:col-span-2 mt-8">
							<Accordion type="single" collapsible className="w-full">
								<AccordionItem value="item-0">
									<AccordionTrigger className="text-left">
										What is Deus?
									</AccordionTrigger>
									<AccordionContent className="text-muted-foreground">
										Deus is an intelligent orchestrator and router that connects
										you with the best AI agents for any task. It automatically
										routes your requests to specialized agents for coding
										(Codex, Claude, CodeRabbit), task management (Linear),
										version control (GitHub), and more. We're continuously
										expanding to support agents for finance, legal, and other
										domains.
									</AccordionContent>
								</AccordionItem>

								<AccordionItem value="item-1">
									<AccordionTrigger className="text-left">
										How does Deus decide which agent to use?
									</AccordionTrigger>
									<AccordionContent className="text-muted-foreground">
										Deus uses advanced routing logic to analyze your request and
										determine the most appropriate agent. For code reviews, it
										might route to CodeRabbit. For complex implementations, it
										might use Claude or Codex. For task creation, it routes to
										Linear. You can also manually specify which agent you'd like
										to use.
									</AccordionContent>
								</AccordionItem>

								<AccordionItem value="item-2">
									<AccordionTrigger className="text-left">
										Which agents and integrations does Deus support?
									</AccordionTrigger>
									<AccordionContent className="text-muted-foreground">
										Deus currently supports coding agents (Codex, Claude,
										CodeRabbit), development tools (GitHub, Lightfast Cloud),
										and task management (Linear). We're actively expanding to
										include agents for finance, legal, and other business
										workflows. New integrations are added regularly based on
										user demand.
									</AccordionContent>
								</AccordionItem>

								<AccordionItem value="item-3">
									<AccordionTrigger className="text-left">
										Can I use Deus with my existing workflows?
									</AccordionTrigger>
									<AccordionContent className="text-muted-foreground">
										Yes! Deus integrates seamlessly with your existing tools.
										Connect your GitHub repositories, Linear workspace, and
										other services. Deus will automatically route tasks to the
										appropriate agents, whether it's reviewing PRs, creating
										tasks, or handling other workflow automation.
									</AccordionContent>
								</AccordionItem>

								<AccordionItem value="item-4">
									<AccordionTrigger className="text-left">
										How much does Deus cost?
									</AccordionTrigger>
									<AccordionContent className="text-muted-foreground">
										Deus is currently in early access. Pricing will be announced
										soon. Join our waitlist to be notified when we launch and
										get early access pricing.
									</AccordionContent>
								</AccordionItem>

								<AccordionItem value="item-5">
									<AccordionTrigger className="text-left">
										Is Deus suitable for teams?
									</AccordionTrigger>
									<AccordionContent className="text-muted-foreground">
										Absolutely! Deus is built for teams and organizations. It
										supports organization-based collaboration, shared workflows,
										audit logs, and team-wide agent configurations. Scale your
										AI-assisted workflows across your entire organization—from
										engineering to finance to legal.
									</AccordionContent>
								</AccordionItem>

								<AccordionItem value="item-6">
									<AccordionTrigger className="text-left">
										What makes Deus different from using agents directly?
									</AccordionTrigger>
									<AccordionContent className="text-muted-foreground">
										Instead of managing multiple agent subscriptions and
										deciding which tool to use for each task, Deus provides a
										single interface that intelligently routes to the best
										agent. It's like having an expert assistant who knows which
										specialist to call for every job—whether that's code,
										finance, legal, or project management.
									</AccordionContent>
								</AccordionItem>
							</Accordion>
						</div>
					</div>
				</div>
			</section>
		</div>
	);
}<|MERGE_RESOLUTION|>--- conflicted
+++ resolved
@@ -2,7 +2,6 @@
 
 import React from "react";
 import Link from "next/link";
-<<<<<<< HEAD
 import { Check, Copy } from "lucide-react";
 import { Button } from "@repo/ui/components/ui/button";
 import { Badge } from "@repo/ui/components/ui/badge";
@@ -32,12 +31,7 @@
 		setCopied(true);
 		setTimeout(() => setCopied(false), 2000);
 	};
-=======
-import { cloudUrl } from "~/lib/related-projects";
-
-export default function HomePage() {
-	
->>>>>>> 69360147
+
 	return (
 		<div className="relative min-h-screen">
 			{/* Hero Section */}
